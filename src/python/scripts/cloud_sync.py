--- conflicted
+++ resolved
@@ -2,80 +2,17 @@
 # NOTE - this script relies on boto3, which is not installed in the system python by default. The option are either:
 # 1. Add this line to ~/.bashrc and use it to call cloud_sync:
 #  alias cloud_sync="conda run -n genomics.py3 python /home/ubuntu/proj/VariantCalling/src/python/scripts/cloud_sync.py"
-# 2. Use only with "python cloud_sync.py" from an env where boto3 is installed
+# 2. Use with "python cloud_sync.py" from an env where boto3 is installed
 # 3. Install boto3 in the system python3
 
 
 import argparse
 import os
 import sys
-<<<<<<< HEAD
-from subprocess import call
-import boto3
-=======
->>>>>>> 8bf73a20
 
 sys.path.append(os.path.dirname(os.path.dirname(__file__)))
 from auxiliary.cloud_sync import cloud_sync, dir_path
 
-<<<<<<< HEAD
-def dir_path(string, check_cloud_path=False):
-    if os.path.isdir(string):
-        return string
-    if check_cloud_path:
-        if not string.startswith("gs://") and not string.startswith("s3://"):
-            raise ValueError(f"Invalid cloud path {string}\nMust be an s3 or gs path")
-        return string
-    else:
-        raise NotADirectoryError(string)
-
-
-def cloud_sync(
-    cloud_path_in, local_dir_in, print_output=False, raise_error_is_file_exists=False
-):
-    if not os.path.isdir(local_dir_in):
-        raise NotADirectoryError(local_dir_in)
-    dir_path(cloud_path_in, check_cloud_path=True)
-    local_path = os.path.join(
-        local_dir_in,
-        "cloud_sync",
-        f'{cloud_path_in.split(":")[0]}',
-        cloud_path_in.split("//")[1],
-    )
-    if os.path.isfile(local_path):
-        if raise_error_is_file_exists:
-            raise FileExistsError(f"target local file {local_path} exists")
-        if print_output:
-            sys.stdout.write(f"Local file {local_path} already exists, skipping...\n")
-    else:
-        os.makedirs(os.path.dirname(local_path), exist_ok=True)
-        is_gs = cloud_path_in.startswith("gs://")
-        is_s3 = cloud_path_in.startswith("s3://")
-
-        if print_output:
-            sys.stdout.write(f"Downloading from {'s3' if is_s3 else 'gs'} to {local_path}\n")
-        if is_gs:
-            cmd = f'{"gsutil" if is_gs else "aws s3"} cp {cloud_path_in} {local_path}'
-            call(cmd.split())
-        elif is_s3:
-            spl = cloud_path_in.split(os.path.sep)
-            bucket = spl[2]
-            object_name = os.path.sep.join(spl[3:])
-            client = boto3.Session(profile_name="default").client("s3")
-            client.download_file(bucket, object_name, local_path)
-        if print_output:
-            sys.stdout.write(f"Download finished")
-    return local_path
-
-
-if __name__ == "__main__":
-    parser = argparse.ArgumentParser(
-        description="Download google storage file to local path"
-    )
-    parser.add_argument(
-        "cloud_path", type=str, help="full path to aws s3 / google storage file"
-    )
-=======
 if __name__ == "__main__":
     parser = argparse.ArgumentParser(
         description="Download aws s3 or google storage file to a corresponding local path"
@@ -83,7 +20,6 @@
     parser.add_argument(
         "cloud_path", type=str, help="full path to aws s3 / google storage file"
     )
->>>>>>> 8bf73a20
     parser.add_argument(
         "--local_dir",
         type=dir_path,
