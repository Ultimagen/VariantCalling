import subprocess
import configargparse
import time
from os.path import join as pjoin
from os.path import basename, dirname, splitext
import python.utils as utils
import os
import re
import pandas as pd
import numpy as np
import pysam


def parse_params_file(pipeline_name):
    ap = configargparse.ArgParser()
    ap.add("-c", required=True, is_config_file=True, help="config file path")
    group1 = ap.add_mutually_exclusive_group(required=True)
    group1.add("--DataFileName", help="Path + prefix of the output_files")
    group1.add("--em_vc_output_dir", help="Output dir")
    ap.add(
        "--em_vc_genome",
        required=True,
        help="Path to genome file (bwa index, dict should exist)",
    )
    ap.add(
        "--em_vc_number_of_cpus",
        required=False,
        help="Number of CPUs on the machine",
        type=int,
        default=12,
    )
    ap.add("--em_vc_rerun_all", default=False, action="store_true")
    if pipeline_name == "error_metrics":
        ap.add("--em_vc_demux_file", help="Path to the demultiplexed bam")
        ap.add(
            "--em_vc_number_to_sample",
            required=False,
            help="Number of records to downsample",
            type=int,
        )
        ap.add(
            "--em_vc_chromosomes_list",
            required=False,
            help="File with the list of chromosomes to test",
        )
    elif pipeline_name == "rapidqc":
        ap.add("--rqc_demux_file", help="Path to the demultiplexed bam")
        ap.add(
            "--rqc_chromosome",
            help="Single chromosome to filter for",
            required=True,
            type=str,
        )
        ap.add(
            "--rqc_evaluation_intervals_names",
            required=False,
            help="Comma separated list of evaluation interval names",
            type=str,
        )
        ap.add(
            "--rqc_evaluation_intervals",
            required=False,
            help="Comma separated list of evaluation interval file names",
            type=str,
        )
        ap.add(
            "--rqc_coverage_intervals_table",
            required=False,
            help="File with TSV coverage evaluation intervals",
            type=str,
        )
        ap.add(
            "--rqc_coverage_intervals_location",
            required=True,
            help="Path to coverage interval locations (prepended to interval_names in intervals_table",
            type=str,
            default="./",
        )
        ap.add(
            "--rqc_cram_reference_file",
            required=False,
            help="Reference fasta used for CRAM compression (if demux_file is CRAM)",
            default=None,
        )
        ap.add(
            "--rqc_disable_alignment",
            required=False,
            help="Do not realign the CRAM",
            default=False,
            action="store_true",
        )

    elif pipeline_name == "variant_calling":
        ap.add("--em_vc_demux_file", help="Path to the demultiplexed bam")
        ap.add(
            "--em_vc_recalibration_model",
            required=False,
            help="recalibration model (h5)",
        )
        ap.add(
            "--em_vc_ground_truth",
            required=False,
            help="Ground truth file to compare",
            type=str,
        )
        ap.add(
            "--em_vc_ground_truth_highconf",
            required=False,
            help="Ground truth high confidence file",
            type=str,
        )
        ap.add(
            "--em_vc_gaps_hmers_filter",
            required=False,
            help="Bed file with regions to filter out",
            type=str,
        )
        ap.add(
            "--em_vc_chromosomes_list",
            required=False,
            help="File with the list of chromosomes to test",
        )
    else:
        raise RuntimeError(f"{pipeline_name} is not a defined pipeline")
    args = ap.parse_known_args()[0]
    if pipeline_name == "rapidqc":
        args.em_vc_demux_file = args.rqc_demux_file
        args.em_vc_basename = basename(args.rqc_demux_file)
        args.rqc_evaluation_intervals_names = [
            x.strip() for x in args.rqc_evaluation_intervals_names.split(",")
        ]
        args.rqc_evaluation_intervals = [
            x.strip() for x in args.rqc_evaluation_intervals.split(",")
        ]
        assert len(args.rqc_evaluation_intervals) == len(
            args.rqc_evaluation_intervals_names
        ), "Different length of names and evaluation intervals given"
    if args.DataFileName is not None:
        args.em_vc_output_dir = dirname(args.DataFileName)
        args.em_vc_basename = basename(args.DataFileName)
    else:
        args.em_vc_basename = basename(args.em_vc_demux_file)
    return args


def extract_total_n_reads(input_file, output_file, nthreads):
    output_count, output_err = output_file
    cmd = ["samtools", "view", "-c", f"-@{nthreads}", input_file[0]]
    with open(output_count, "w") as out, open(output_err, "w") as err:
        err.write(" ".join(cmd))
        err.write("\n")
        err.flush()
        subprocess.check_call(cmd, stderr=err, stdout=out)


def head_file(input_file, output_file, number_to_sample, nthreads):
    output_bam, output_err = output_file
    cmd1 = [
        "samtools",
        "view",
        "-@%d" % max(1, int((nthreads - 2) / 2)),
        "-h",
        input_file,
    ]
    cmd2 = ["head", f"-{number_to_sample + 100}"]
    cmd3 = [
        "samtools",
        "view",
        "-@%d" % max(1, int((nthreads - 2) / 2)),
        "-b",
        "-o",
        output_bam,
        "-",
    ]
    with open(output_err, "w") as output_err_handle:
        output_err_handle.write(" ".join(cmd1))
        output_err_handle.flush()
        output_err_handle.write(" | ")
        output_err_handle.write(" ".join(cmd2))
        output_err_handle.flush()
        output_err_handle.write(" | ")
        output_err_handle.write(" ".join(cmd3))
        output_err_handle.write("\n")
        output_err_handle.flush()
        task1 = subprocess.Popen(
            cmd1, stdout=(subprocess.PIPE), stderr=output_err_handle
        )
        task2 = subprocess.Popen(
            cmd2,
            stdin=(task1.stdout),
            stdout=(subprocess.PIPE),
            stderr=output_err_handle,
        )
        task1.stdout.close()
        task3 = subprocess.Popen(cmd3, stdin=(task2.stdout), stderr=output_err_handle)
        task2.stdout.close()
        _ = task3.communicate()
    time.sleep(30)
    exception_string = ""
    flag = False
    time.sleep(30)
    task1.poll()
    task2.poll()
    if task1.returncode != 0:
        if task1.returncode != -13:
            exception_string += f"bam->sam failed: rc={task1.returncode} "
            flag = True
    if task2.returncode != 0:
        exception_string += f"head -{number_to_sample} failed: rc={task2.returncode} "
        flag = True
    if task3.returncode != 0:
        flag = True
        exception_string += f"sam->bam failed: rc={task3.returncode}"
    if flag:
        raise RuntimeError(exception_string)


def align(input_file, output_file, genome_file, nthreads):
    output_bam, output_err = output_file
    output_err_handle = open(output_err, "w")
    nthreads_alignment = max(1, (nthreads - 2))
    if type(input_file) == list or type(input_file) == tuple:
        cmd1 = [
            "picard",
            "-Xms5000m",
            "SamToFastq",
            "INPUT=%s" % input_file[0],
            "FASTQ=/dev/stdout",
        ]
    else:
        cmd1 = [
            "picard",
            "-Xms5000m",
            "SamToFastq",
            "INPUT=%s" % input_file,
            "FASTQ=/dev/stdout",
        ]
    output_err_handle.write(" ".join(cmd1))
    output_err_handle.flush()
    task1 = subprocess.Popen(cmd1, stdout=(subprocess.PIPE), stderr=output_err_handle)
    cmd2 = ["bwa", "mem", "-t", str(nthreads_alignment), genome_file, "-"]
    output_err_handle.write(" | ")
    output_err_handle.write(" ".join(cmd2))
    output_err_handle.flush()
    task2 = subprocess.Popen(
        cmd2, stdin=(task1.stdout), stdout=(subprocess.PIPE), stderr=output_err_handle
    )
    task1.stdout.close()
    if type(input_file) == list or type(input_file) == tuple:
        cmd3 = [
            "picard",
            "-Xms3000m",
            "MergeBamAlignment",
            "VALIDATION_STRINGENCY=SILENT",
            "ATTRIBUTES_TO_RETAIN=X0",
            "ATTRIBUTES_TO_REMOVE=NM",
            "ATTRIBUTES_TO_REMOVE=MD",
            "ALIGNED_BAM=/dev/stdin",
            "UNMAPPED_BAM=%s" % input_file[0],
            "OUTPUT=%s" % output_bam,
            "REFERENCE_SEQUENCE=%s" % genome_file,
            "PAIRED_RUN=false",
            'SORT_ORDER="unsorted"',
            "IS_BISULFITE_SEQUENCE=false",
            "ALIGNED_READS_ONLY=false",
            "CLIP_ADAPTERS=false",
            "MAX_RECORDS_IN_RAM=2000000",
            "MAX_INSERTIONS_OR_DELETIONS=-1",
            "PRIMARY_ALIGNMENT_STRATEGY=MostDistant",
            "UNMAP_CONTAMINANT_READS=true",
            "ADD_PG_TAG_TO_READS=false",
        ]
    else:
        cmd3 = [
            "picard",
            "-Xms3000m",
            "MergeBamAlignment",
            "VALIDATION_STRINGENCY=SILENT",
            "ATTRIBUTES_TO_RETAIN=X0",
            "ATTRIBUTES_TO_REMOVE=NM",
            "ATTRIBUTES_TO_REMOVE=MD",
            "ALIGNED_BAM=/dev/stdin",
            "UNMAPPED_BAM=%s" % input_file,
            "OUTPUT=%s" % output_bam,
            "REFERENCE_SEQUENCE=%s" % genome_file,
            "PAIRED_RUN=false",
            'SORT_ORDER="unsorted"',
            "IS_BISULFITE_SEQUENCE=false",
            "ALIGNED_READS_ONLY=false",
            "CLIP_ADAPTERS=false",
            "MAX_RECORDS_IN_RAM=2000000",
            "MAX_INSERTIONS_OR_DELETIONS=-1",
            "PRIMARY_ALIGNMENT_STRATEGY=MostDistant",
            "UNMAP_CONTAMINANT_READS=true",
            "ADD_PG_TAG_TO_READS=false",
        ]

    output_err_handle.write(" | ")
    output_err_handle.write(" ".join(cmd3))
    output_err_handle.write("\n")
    output_err_handle.flush()
    task3 = subprocess.Popen(
        cmd3, stdin=(task2.stdout), stdout=output_err_handle, stderr=output_err_handle
    )
    task2.stdout.close()
    _ = task3.communicate()
    output_err_handle.close()
    exception_string = ""
    flag = False
    time.sleep(30)
    task1.poll()
    task2.poll()
    if task1.returncode != 0:
        exception_string += f"SamToFastq failed: rc={task1.returncode} "
        flag = True
    if task2.returncode != 0:
        exception_string += f"Alignment failed: rc={task2.returncode} "
        flag = True
    if task3.returncode != 0:
        flag = True
        exception_string += f"sam->bam failed: rc={task3.returncode}"
    if flag:
        raise RuntimeError(exception_string)


def align_and_merge(input_file, output_file, genome_file, nthreads):
    output_bam, output_err = output_file
    output_err_handle = open(output_err, "w")
    nthreads_alignment = max(1, int(nthreads - 3))
    cmd1 = [
        "picard",
        "-Xms5000m",
        "SamToFastq",
        "INPUT=%s" % input_file,
        "FASTQ=/dev/stdout",
    ]
    output_err_handle.write(" ".join(cmd1))
    output_err_handle.flush()
    task1 = subprocess.Popen(cmd1, stdout=(subprocess.PIPE), stderr=output_err_handle)
    cmd2 = ["bwa", "mem", "-t", str(nthreads_alignment), genome_file, "-"]
    output_err_handle.write(" | ")
    output_err_handle.write(" ".join(cmd2))
    output_err_handle.flush()
    task2 = subprocess.Popen(
        cmd2, stdin=(task1.stdout), stdout=(subprocess.PIPE), stderr=output_err_handle
    )
    task1.stdout.close()
    cmd3 = [
        "picard",
        "-Xms3000m",
        "MergeBamAlignment",
        "VALIDATION_STRINGENCY=SILENT",
        "ATTRIBUTES_TO_RETAIN=X0",
        "ATTRIBUTES_TO_REMOVE=NM",
        "ATTRIBUTES_TO_REMOVE=MD",
        "ALIGNED_BAM=/dev/stdin",
        "UNMAPPED_BAM=%s" % input_file,
        "OUTPUT=%s" % output_bam,
        "REFERENCE_SEQUENCE=%s" % genome_file,
        "PAIRED_RUN=false",
        'SORT_ORDER="unsorted"',
        "IS_BISULFITE_SEQUENCE=false",
        "ALIGNED_READS_ONLY=true",
        "CLIP_ADAPTERS=false",
        "MAX_RECORDS_IN_RAM=2000000",
        "MAX_INSERTIONS_OR_DELETIONS=-1",
        "PRIMARY_ALIGNMENT_STRATEGY=MostDistant",
        "UNMAP_CONTAMINANT_READS=true",
        "ADD_PG_TAG_TO_READS=false",
    ]
    output_err_handle.write(" | ")
    output_err_handle.write(" ".join(cmd3))
    output_err_handle.write("\n")
    output_err_handle.flush()
    task3 = subprocess.Popen(
        cmd3, stdin=(task2.stdout), stdout=output_err_handle, stderr=output_err_handle
    )
    task2.stdout.close()
    _ = task3.communicate()
    output_err_handle.close()
    time.sleep(30)
    exception_string = ""
    flag = False
    task1.poll()
    task2.poll()
    if task1.returncode != 0:
        exception_string += f"SamToFastq failed: rc={task1.returncode} "
        flag = True
    if task2.returncode != 0:
        exception_string += f"Alignment failed: rc={task2.returncode} "
        flag = True
    if task3.returncode != 0:
        flag = True
        exception_string += f"MBA failed: rc={task3.returncode}"
    if flag:
        raise RuntimeError(exception_string)


def select_chromosome(
    input_file, output_files, nthreads, the_chromosome, cram_reference_fname=None
):
    output_bam, output_err = output_files
    input_file = input_file

    if input_file.endswith("cram") and cram_reference_fname is not None:
        crammode = True
    elif input_file.endswith("cram") and cram_reference_fname is None:
        raise RuntimeError("Reference should be supplied for CRAM file")
    else:
        crammode = False

    with open(output_err, "w") as outlog:
        samtools_in_threads = max(1, int(0.5 * nthreads))
        samtools_out_threads = max(1, int(0.5 * nthreads))

        if not crammode:
            cmd1 = [
                "samtools",
                "view",
                "-h",
                "-@",
                str(samtools_in_threads),
                input_file,
            ]
        else:
            cmd1 = [
                "samtools",
                "view",
                "-h",
                "-@",
                str(samtools_in_threads),
                "--reference",
                cram_reference_fname,
                input_file,
            ]

        cmd2 = ["awk", f'($3=="{the_chromosome}") || ($1 ~ /^@/)']

        cmd3 = [
            "samtools",
            "view",
            f"-@{samtools_out_threads}",
            "-b",
            "-o",
            output_bam,
            "-",
        ]

        cmd1_str = " ".join(cmd1)
        cmd2_str = " ".join(cmd2)
        cmd3_str = " ".join(cmd3)
        outlog.write(f"{cmd1_str} | {cmd2_str} | {cmd3_str}" + "\n")
        outlog.flush()

        task1 = subprocess.Popen(cmd1, stdout=(subprocess.PIPE), stderr=outlog)
        task2 = subprocess.Popen(
            cmd2, stdout=(subprocess.PIPE), stderr=outlog, stdin=(task1.stdout)
        )
        task1.stdout.close()
        task3 = subprocess.Popen(cmd3, stderr=outlog, stdin=(task2.stdout))
        task2.stdout.close()
        _ = task3.communicate()
    # Collect results and RCs
    taskNames = ["extract", "filter", "compress"]
    time.sleep(30)
    for x in [task1, task2, task3]:
        x.poll()

    rcs = [x.returncode for x in [task1, task2, task3]]
    for i in range(len(rcs)):
        result = ""
        if rcs[i] != 0:
            result += f"Task{i + 1}: {taskNames[i]} = {rcs[i]} "

    if len(result) > 0:
        raise RuntimeError(f"{result} of alignment failed")


def align_minimap_and_filter(
    input_file,
    output_files,
    genome_file,
    nthreads,
    the_chromosome,
    cram_reference_fname=None,
):
    output_bam, output_err = output_files
    input_file = input_file

    if input_file.endswith("cram") and cram_reference_fname is not None:
        alntmp = pysam.AlignmentFile(
            input_file, "rc", check_sq=False, reference_filename=cram_reference_fname
        )
        crammode = True
    elif input_file.endswith("cram") and cram_reference_fname is None:
        raise RuntimeError("Reference should be supplied for CRAM file")
    else:
        alntmp = pysam.AlignmentFile(input_file, check_sq=False)
        crammode = False

    header = str(alntmp.header).split("\n")
    rg_line = [x for x in header if x.startswith("@RG")]
    assert len(rg_line) == 1, "uBAM does not contain RG or it is not single"
    rg_line = rg_line[0]
    rg_line = rg_line.replace("\t", "\\t")
    alntmp.close()

    with open(output_err, "w") as outlog:
        if crammode:
            fifoname = f"{output_bam}.fifo.bam"
            if not os.path.exists(fifoname):
                os.mkfifo(fifoname)

        minimap_threads = max(1, int(0.8 * nthreads))
        samtools_in_threads = max(1, int(0.2 * nthreads))
        if not crammode:
            cmd1 = ["samtools", "fastq", "-@", str(samtools_in_threads), input_file]
        else:
            cmd1 = [
                "samtools",
                "fastq",
                "-@",
                str(samtools_in_threads),
                "--reference",
                cram_reference_fname,
                input_file,
            ]

        cmd2 = [
            "minimap2",
            "-t",
            str(minimap_threads),
            "-R",
            rg_line,
            "-x",
            "sr",
            "-y",
            "-a",
            genome_file,
            "-",
        ]
        cmd3 = ["awk", f'($3=="{the_chromosome}") || ($1 ~ /^@/)']

        if crammode:
            cmd4 = [
                "picard",
                "-Xms3000m",
                "MergeBamAlignment",
                "VALIDATION_STRINGENCY=SILENT",
                "ATTRIBUTES_TO_RETAIN=X0",
                "ATTRIBUTES_TO_REMOVE=NM",
                "ATTRIBUTES_TO_REMOVE=MD",
                "ALIGNED_BAM=/dev/stdin",
                f"UNMAPPED_BAM={fifoname}",
                "OUTPUT=%s" % output_bam,
                "REFERENCE_SEQUENCE=%s" % genome_file,
                "PAIRED_RUN=false",
                'SORT_ORDER="unsorted"',
                "IS_BISULFITE_SEQUENCE=false",
                "ALIGNED_READS_ONLY=true",
                "CLIP_ADAPTERS=false",
                "MAX_RECORDS_IN_RAM=2000000",
                "MAX_INSERTIONS_OR_DELETIONS=-1",
                "PRIMARY_ALIGNMENT_STRATEGY=MostDistant",
                "UNMAP_CONTAMINANT_READS=true",
                "ADD_PG_TAG_TO_READS=false",
            ]
        else:
            cmd4 = [
                "picard",
                "-Xms3000m",
                "MergeBamAlignment",
                "VALIDATION_STRINGENCY=SILENT",
                "ATTRIBUTES_TO_RETAIN=X0",
                "ATTRIBUTES_TO_REMOVE=NM",
                "ATTRIBUTES_TO_REMOVE=MD",
                "ALIGNED_BAM=/dev/stdin",
                "UNMAPPED_BAM=%s" % input_file,
                "OUTPUT=%s" % output_bam,
                "REFERENCE_SEQUENCE=%s" % genome_file,
                "PAIRED_RUN=false",
                'SORT_ORDER="unsorted"',
                "IS_BISULFITE_SEQUENCE=false",
                "ALIGNED_READS_ONLY=true",
                "CLIP_ADAPTERS=false",
                "MAX_RECORDS_IN_RAM=2000000",
                "MAX_INSERTIONS_OR_DELETIONS=-1",
                "PRIMARY_ALIGNMENT_STRATEGY=MostDistant",
                "UNMAP_CONTAMINANT_READS=true",
                "ADD_PG_TAG_TO_READS=false",
            ]

        outlog.write(
            " | ".join((" ".join(cmd1), " ".join(cmd2), " ".join(cmd3), " ".join(cmd4)))
            + "\n"
        )
        outlog.flush()

        task1 = subprocess.Popen(cmd1, stdout=(subprocess.PIPE), stderr=outlog)
        task2 = subprocess.Popen(
            cmd2, stdout=(subprocess.PIPE), stderr=outlog, stdin=(task1.stdout)
        )
        task1.stdout.close()
        task3 = subprocess.Popen(
            cmd3, stdout=(subprocess.PIPE), stderr=outlog, stdin=(task2.stdout)
        )
        task2.stdout.close()
        task4 = subprocess.Popen(
            cmd4, stdout=outlog, stderr=outlog, stdin=(task3.stdout)
        )
        task3.stdout.close()

        if crammode:
            cmd_cram1 = [
                "samtools",
                "view",
                "-h",
                "-b",
                "-T",
                cram_reference_fname,
                input_file,
            ]
            fifoout = open(fifoname, "w")
            cmd_cram2 = [
                "picard",
                "RevertSam",
                "I=/dev/stdin",
                f"O={fifoname}",
                "MAX_DISCARD_FRACTION=0.005",
                "ATTRIBUTE_TO_CLEAR=XT",
                "ATTRIBUTE_TO_CLEAR=XN",
                "ATTRIBUTE_TO_CLEAR=AS",
                "ATTRIBUTE_TO_CLEAR=OC",
                "ATTRIBUTE_TO_CLEAR=OP",
                "REMOVE_DUPLICATE_INFORMATION=true",
                "REMOVE_ALIGNMENT_INFORMATION=true",
                "VALIDATION_STRINGENCY=LENIENT",
                "SO=unsorted",
            ]
            outlog.write(
                " | ".join((" ".join(cmd_cram1), " ".join(cmd_cram2)))
                + f">{fifoname}"
                + "\n"
            )
            outlog.flush()
            task_cram1 = subprocess.Popen(
                cmd_cram1, stdout=(subprocess.PIPE), stderr=outlog
            )
            task_cram2 = subprocess.Popen(
                cmd_cram2, stdin=task_cram1.stdout, stdout=fifoout, stderr=outlog
            )
            task_cram1.stdout.close()

            task_cram2.wait()
        _ = task4.communicate()

    # Collect results and RCs
    taskNames = ["SamToFastq", "minimap2", "filter", "addTags"]
    time.sleep(30)
    for x in [task1, task2, task3]:
        x.poll()

    rcs = [x.returncode for x in [task1, task2, task3, task4]]

    if crammode:
        for x in [task_cram1, task_cram2]:
            x.poll()

        rcs += [x.returncode for x in [task_cram1, task_cram2]]
        taskNames += ["CramToBam", "RevertSam"]

    for i in range(len(rcs)):
        result = ""
        if rcs[i] != 0:
            result += f"Task{i + 1}: {taskNames[i]} = {rcs[i]} "

    if len(result) > 0:
        raise RuntimeError(f"{result} of alignment failed")
    fifoout.close()
    os.unlink(fifoout.name)


def prepare_fetch_intervals(input_file, output_file, genome_file):
    genome_dct = utils.get_chr_sizes(genome_file + ".sizes")
    with open(output_file, "w") as output_handle:
        with open(input_file) as input_handle:
            for chrom in input_handle:
                if chrom:
                    output_handle.write(
                        f"{chrom.strip()}\t0\t{genome_dct[chrom.strip()]}\n"
                    )


def filter_quality(input_file, output_files, nthreads):
    output_bam, output_err = output_files
    input_file = input_file[0]
    cmd = [
        "samtools",
        "view",
        "-q20",
        "-@%d" % max(1, nthreads - 1),
        "-b",
        "-o",
        output_bam,
        input_file,
    ]
    with open(output_err, "w") as output_err_handle:
        subprocess.check_call(cmd, stdout=output_err_handle, stderr=output_err_handle)


def fetch_intervals(input_file, output_files):
    output_bam, output_err = output_files
    filter_intervals = input_file[1]
    input_file = input_file[0][0]
    cmd1 = ["bedtools", "intersect", "-wa", "-a", input_file, "-b", filter_intervals]
    output_err_handle = open(output_err, "w")
    output_file_handle = open(output_bam, "w")
    subprocess.check_call(cmd1, stdout=output_file_handle, stderr=output_err_handle)
    output_file_handle.close()
    output_err_handle.close()


def sort_file(input_file, output_file, nthreads, cram_reference_fname=None):
    output_bam, output_err = output_file
    if type(input_file) == str:
        input_file = [input_file]
    if cram_reference_fname is None:
        with open(output_err, "w") as output_err_handle:

            cmd1 = [
                "samtools",
                "sort",
                "-@%d" % max(1, nthreads - 1),
                "-T",
                dirname(output_bam),
                "-o",
                output_bam,
                input_file[0],
            ]
            output_err_handle.write(" ".join(cmd1))
            output_err_handle.flush()
            subprocess.check_call(cmd1, stderr=output_err_handle)
    else:
        with open(output_err, "w") as output_err_handle:

            cmd1 = [
                "samtools",
                "sort",
                "--reference",
                cram_reference_fname,
                "-O",
                "BAM",
                "-@%d" % max(1, nthreads - 1),
                "-T",
                dirname(output_bam),
                "-o",
                output_bam,
                input_file[0],
            ]
            output_err_handle.write(" ".join(cmd1))
            output_err_handle.flush()
            subprocess.check_call(cmd1, stderr=output_err_handle)


def recalibrate_file(input_file, output_files, recalibration_model, nthreads):
    input_file = input_file[0]
    output_bam, output_err = output_files
    pthreads = max(1, int(0.8 * nthreads))
    dthreads = max(1, int(0.1 * nthreads))
    cthreads = max(1, int(0.1 * nthreads))
    with open(output_err, "w") as output_err_handle:
        cmd1 = [
            "LD_LIBRARY_PATH=/usr/local/lib",
            "recalibrate",
            "--input=%s" % input_file,
            "--binary",
            "--output=%s" % output_bam,
            "--model=%s" % recalibration_model,
            "--threshold=0.003",
            "--dthreads=%d" % dthreads,
            "--pthreads=%d" % pthreads,
            "--cthreads=%d" % cthreads,
        ]
        subprocess.check_call(
            (" ".join(cmd1)),
            stdout=output_err_handle,
            stderr=output_err_handle,
            shell=True,
        )


def index_file(input_file, output_file):
    output_bam, output_err = output_file
    with open(output_err, "w") as output_err_handle:
        cmd1 = ["samtools", "index", input_file[0]]
        subprocess.check_call(cmd1, stderr=output_err_handle)


def create_variant_calling_intervals(input_file, output_file, n_threads):
    output_bed, output_err = output_file
    with open(output_bed, "w") as output_bed_handle:
        with open(output_err, "w") as output_err_handle:
            cmd1 = ["bedtools", "makewindows", "-b", input_file, "-n", str(n_threads)]
            subprocess.check_call(
                cmd1, stdout=output_bed_handle, stderr=output_err_handle
            )


def split_intervals_into_files(input_file, output_files, output_file_name_root):
    for oo in output_files:
        os.unlink(oo)

    with open(input_file[0]) as input_file_handle:
        for i, line in enumerate(input_file_handle):
            with open(f"{output_file_name_root}.{i + 1}", "w") as out:
                lsp = line.split()
                out.write("%s:%d-%d\n" % (lsp[0], int(lsp[1]) + 1, int(lsp[2])))


def intersect_intervals(input_files: list, output_files: list):
    left, right = input_files
    output, log = output_files
    with open(log, "w") as out:
        cmd = [
            "picard",
            "IntervalListTools",
            f"I={left},{right}",
            "ACTION=INTERSECT",
            f"O={output}",
        ]
        out.write(" ".join(cmd) + "\n")
        out.flush()
        subprocess.check_call(cmd, stdout=out, stderr=out)


def variant_calling(input_files, output_files, genome_file):
    aligned_bam, interval_file = input_files
    aligned_bam = aligned_bam[0]
    output_vcf, output_log = output_files
    gatk = "gatk"
    my_env = os.environ.copy()
    interval = [x.strip() for x in open(interval_file)][0]
    cmd1 = [
        gatk,
        "HaplotypeCaller",
        "-I",
        aligned_bam,
        "-O",
        output_vcf,
        "-R",
        genome_file,
        "--intervals",
        interval,
        "--likelihood-calculation-engine",
        "FlowBased",
    ]
    with open(output_log, "w") as output_log_handle:
        output_log_handle.write(" ".join(cmd1))
        output_log_handle.write("\n")
        task = subprocess.Popen(
            cmd1, env=my_env, stdout=output_log_handle, stderr=output_log_handle
        )
        task.wait()
    if task.returncode != 0:
        raise RuntimeError(" ".join(cmd1) + " exited abnormally")


def error_metrics(input_files, output_files, genome_file):
    aligned_bam, _ = input_files
    output_metrics, output_log = output_files
    cmd = [
        "picard",
        "CollectAlignmentSummaryMetrics",
        "R=%s" % genome_file,
        "I=%s" % aligned_bam,
        "O=%s" % output_metrics,
        "VALIDATION_STRINGENCY=LENIENT",
    ]
    with open(output_log, "w") as output_err_handle:
        subprocess.check_call(cmd, stdout=output_err_handle, stderr=output_err_handle)


def idxstats(input_files, output_files):
    aligned_bam, _ = input_files
    output_stats, output_log = output_files
    cmd = ["samtools", "idxstats", aligned_bam]
    with open(output_log, "w") as output_err_handle:
        with open(output_stats, "w") as output_stats_handle:
            subprocess.check_call(
                cmd, stdout=output_stats_handle, stderr=output_err_handle
            )


def collect_alnstats(idxstats_file, filter_metrics):
    """
    Parameters
    ----------
    idxstats_file: str
        idxstats output
    filter_metrics: str
        Alignment metrics filter
    """
    df = pd.read_csv(
        idxstats_file,
        sep="\t",
        engine="python",
        header=None,
        index_col=0,
        names=["length", "aligned_reads", "unaligned_reads"],
    )
    df = df.sum()
    df.drop(["length"], inplace=True)
    df1 = pd.read_csv(filter_metrics, sep="\t", comment="#", engine="python").T[0]
    df["hq_aligned_reads"] = df1.loc["TOTAL_READS"]
    df["total_reads"] = df["aligned_reads"] + df["unaligned_reads"]
    df = df.loc[["total_reads", "aligned_reads", "hq_aligned_reads", "unaligned_reads"]]
    df.index = ["total", "aligned", "hq aligned", "unaligned"]
    df = pd.DataFrame(df)
    df.columns = ["Million reads"]
    df["Million reads"] = (df["Million reads"] / 1000000.0).round(decimals=2)
    df["%"] = 100
    df.loc[("aligned", "%")] = np.round(
        df.loc[("aligned", "Million reads")] / df.loc[("total", "Million reads")] * 100,
        2,
    )
    df.loc[("unaligned", "%")] = np.round(
        df.loc[("unaligned", "Million reads")]
        / df.loc[("total", "Million reads")]
        * 100,
        2,
    )
    df.loc[("hq aligned", "%")] = np.round(
        df.loc[("hq aligned", "Million reads")]
        / df.loc[("total", "Million reads")]
        * 100,
        2,
    )
    return df


def collect_metrics(input_file: str) -> pd.DataFrame:
    df = pd.read_csv(input_file, sep="\t", comment="#").T
    complete_df = df.copy()
    df = df.loc[
        ["PF_MISMATCH_RATE", "PF_INDEL_RATE", "PCT_CHIMERAS", "MEAN_READ_LENGTH"]
    ]
    df.loc["PF_MISMATCH_RATE"] *= 100
    df.loc["PF_INDEL_RATE"] *= 100
    df = pd.DataFrame(df.astype(np.float))
    df = df.round(decimals=2)
    df.index = ["mismatch rate", "indel rate", "chimera rate", "mean read length"]
    return df, complete_df


def generate_comparison_intervals(
    intervals_file: str, genome_file: str, output_dir: str
) -> list:
    bed_files_to_convert = []
    genome_dict_file = ".".join((splitext(genome_file)[0], "dict"))
    with open(intervals_file) as chromosomes:
        for chrom in map(lambda x: x.strip().split(), chromosomes):
            with open(
                pjoin(output_dir, ".".join(("chr" + chrom[0], "intervals", "bed"))), "w"
            ) as outfile:
                bed_files_to_convert.append(outfile.name)
                outfile.write("\t".join(chrom) + "\n")

    interval_files = [splitext(x)[0] for x in bed_files_to_convert]
    for i in range(len(interval_files)):
        cmd = [
            "picard",
            "BedToIntervalList",
            "I=%s" % bed_files_to_convert[i],
            "O=%s" % interval_files[i],
            "SD=%s" % genome_dict_file,
        ]
        with open(pjoin(output_dir, "logs", "bed2intv.log"), "a") as logfile:
            subprocess.check_call(cmd, stdout=logfile, stderr=logfile)

    return interval_files


def generate_header(input_file: str, output_file: str, output_dir: str) -> str:
    output_file = pjoin(output_dir, output_file)
    with open(output_file, "w") as out:
        cmd = ["bcftools", "view", "-h", input_file]
        with open(pjoin(output_dir, "logs", "header.err"), "w") as errs:
            subprocess.check_call(cmd, stdout=out, stderr=errs)
    return output_file


def mark_duplicates(input_file: list, output_files: list):
    input_bam = input_file[0]
    output_bam, output_metrics, output_log = output_files
    cmd = [
        "picard",
        "MarkDuplicates",
        "I=%s" % input_bam,
        "M=%s" % output_metrics,
        "O=%s" % output_bam,
        "READ_NAME_REGEX=null",
        "VALIDATION_STRINGENCY=LENIENT",
        "ASO=coordinate",
    ]
    with open(output_log, "w") as out:
        subprocess.check_call(cmd, stdout=out, stderr=out)


def coverage_stats(
    input_files: list, output_files: list, genome_file: str, intervals: str
):
    if intervals is None:
        intervals = input_files[1]
        input_bam = input_files[0][0]
    else:
        input_bam = input_files[0]
    output_metrics, output_log = output_files
<<<<<<< HEAD
    cmd = [
        "picard",
        "-Xmx10g",
        "CollectWgsMetrics",
        f"INPUT={input_bam}",
        f"OUTPUT={output_metrics}",
        f"R={genome_file}",
        "Q=0",
        "MINIMUM_MAPPING_QUALITY=-1",
        "COUNT_UNPAIRED=true",
        "USE_FAST_ALGORITHM=false",
        "READ_LENGTH=500",
        f"INTERVALS={intervals}",
        "VALIDATION_STRINGENCY=LENIENT",
    ]
    with open(output_log, "w") as out:
        out.write(" ".join(cmd) + "\n")
=======
    cmd = ['picard', '-Xmx10g', 'CollectWgsMetrics', f"INPUT={input_bam}",
           f"OUTPUT={output_metrics}", f"R={genome_file}", "Q=0",
           'MINIMUM_MAPPING_QUALITY=-1', 'COUNT_UNPAIRED=true',
           'USE_FAST_ALGORITHM=false', 'READ_LENGTH=500', f"INTERVALS={intervals}",
           'VALIDATION_STRINGENCY=LENIENT', 'INCLUDE_BQ_HISTOGRAM=true']
    with open(output_log, 'w') as out:
        out.write(' '.join(cmd) + '\n')
>>>>>>> 11205eb7
        subprocess.check_call(cmd, stdout=out, stderr=out)


def combine_coverage_metrics(
    input_files: list, output_file: str, coverage_interval_df: pd.DataFrame
) -> None:
    input_files = [x[0] for x in input_files]
    intervals = list(coverage_interval_df["file"])
    classes = list(coverage_interval_df.index)
    convert_dictionary = dict(zip(intervals, classes))

    total_file = [x for x in input_files if splitext(basename(intervals[0]))[0] in x][0]
    all_stats, all_histogram = parse_cvg_metrics(total_file)
    all_stats = all_stats.T.loc[["MEAN_COVERAGE", "MEDIAN_COVERAGE", "PCT_20X"]]
    all_median_coverage = float(all_stats.loc["MEDIAN_COVERAGE", 0])
    class_counts = []
    genome_dfs = []
    for fn in input_files:
        idx = [x for x in intervals if splitext(basename(x))[0] in fn]
        assert len(idx) <= 1, "Non-unique possible source"
        idx = idx[0]

        stats, histogram = parse_cvg_metrics(fn)
        class_counts.append(
            (convert_dictionary[idx], histogram["high_quality_coverage_count"].sum())
        )

        ps = np.array(
            histogram["high_quality_coverage_count"].astype(np.float)
            / histogram["high_quality_coverage_count"].sum()
        )
        distro = np.random.choice(
            np.array(histogram["coverage"]) / all_median_coverage, p=ps, size=(1, 20000)
        )
        s = pd.Series(distro[0], name="cvg")
        df = pd.DataFrame(s)
        df["class"] = convert_dictionary[idx]
        genome_dfs.append(df)
    genome_df = pd.concat(genome_dfs)
    class_count = pd.Series(dict(class_counts), name="counts")
    class_count = pd.DataFrame(class_count).reset_index()
<<<<<<< HEAD
    class_count.columns = ["category", "counts"]
    class_count.set_index("category", inplace=True)
    class_count = pd.concat((coverage_interval_df, class_count), axis=1)
=======
    class_count.columns = ['category', 'counts']
    class_count.set_index('category', inplace=True)
    class_count = pd.concat((coverage_interval_df, class_count), axis=1, sort=True)
>>>>>>> 11205eb7
    genome_df.to_hdf(output_file, key="coverage_histograms")
    class_count.to_hdf(output_file, key="counts")


def parse_md_file(md_file):
    """Parses mark duplicate Picard output"""
    with open(md_file) as infile:
        out = next(infile)
        while not out.startswith("## METRICS CLASS\tpicard.sam.DuplicationMetrics"):
            out = next(infile)

        res = pd.read_csv(infile, sep="\t")
        return np.round(float(res["PERCENT_DUPLICATION"]) * 100, 2)


def parse_cvg_metrics(metric_file):
    """Parses Picard WGScoverage metrics file"""
    with open(metric_file) as infile:
        out = next(infile)
        while not out.startswith("## METRICS CLASS"):
            out = next(infile)

        res1 = pd.read_csv(infile, sep="\t", nrows=1)
    with open(metric_file) as infile:
        out = next(infile)
        while not out.startswith("## HISTOGRAM\tjava.lang.Integer"):
            out = next(infile)

        res2 = pd.read_csv(infile, sep="\t")
    return res1, res2


def parse_alignment_metrics(alignment_file):
    """Parses Picard alignment_summary_metrics file"""
    with open(alignment_file) as infile:
        out = next(infile)
        while not out.startswith(
            "## METRICS CLASS\tpicard.analysis.AlignmentSummaryMetrics"
        ):
            out = next(infile)

        res1 = pd.read_csv(infile, sep="\t", nrows=1)

    return res1


def generate_rqc_output(
    dup_ratio: float, metrics: pd.DataFrame, histogram: pd.DataFrame, total_reads: int
) -> tuple:
    parameters = metrics.T.loc[["MEAN_COVERAGE", "MEDIAN_COVERAGE", "PCT_20X"]]
    parameters.loc[("PCT_20X", 0)] = parameters.loc[("PCT_20X", 0)] * 100
    parameters.index = ["mean cvg", "median cvg", "%>=20x"]
    parameters.loc["% duplicated"] = dup_ratio
    parameters.loc["input reads"] = total_reads
    histogram["cum_cov"] = (
        histogram["high_quality_coverage_count"].cumsum()
        / histogram["high_quality_coverage_count"].cumsum().max()
    )
    covs = histogram["coverage"].loc[
        np.searchsorted(histogram["cum_cov"], [0.05, 0.1, 0.2, 0.5])
    ]
    covs = np.array(covs.max() / covs).round(2)
    df = pd.DataFrame(data=(covs[:-1]), index=["F95", "F90", "F80"], columns=[0])
    parameters = pd.concat((parameters, df))
    parameters = parameters.round(2)
    histogram = histogram.set_index("coverage")
    histogram = pd.DataFrame((histogram["high_quality_coverage_count"] / 1000).round(2))
    histogram.columns = ["loci (x1000)"]
    return parameters, histogram


def flatten(lst: list) -> list:
    result = []
    for v in lst:
        if not v:
            continue
        if type(v) == str:
            result.append(v)
        else:
            result = result + flatten(v)

    return result<|MERGE_RESOLUTION|>--- conflicted
+++ resolved
@@ -1015,7 +1015,6 @@
     else:
         input_bam = input_files[0]
     output_metrics, output_log = output_files
-<<<<<<< HEAD
     cmd = [
         "picard",
         "-Xmx10g",
@@ -1030,18 +1029,10 @@
         "READ_LENGTH=500",
         f"INTERVALS={intervals}",
         "VALIDATION_STRINGENCY=LENIENT",
+        "INCLUDE_BQ_HISTOGRAM=true"
     ]
     with open(output_log, "w") as out:
         out.write(" ".join(cmd) + "\n")
-=======
-    cmd = ['picard', '-Xmx10g', 'CollectWgsMetrics', f"INPUT={input_bam}",
-           f"OUTPUT={output_metrics}", f"R={genome_file}", "Q=0",
-           'MINIMUM_MAPPING_QUALITY=-1', 'COUNT_UNPAIRED=true',
-           'USE_FAST_ALGORITHM=false', 'READ_LENGTH=500', f"INTERVALS={intervals}",
-           'VALIDATION_STRINGENCY=LENIENT', 'INCLUDE_BQ_HISTOGRAM=true']
-    with open(output_log, 'w') as out:
-        out.write(' '.join(cmd) + '\n')
->>>>>>> 11205eb7
         subprocess.check_call(cmd, stdout=out, stderr=out)
 
 
@@ -1083,15 +1074,9 @@
     genome_df = pd.concat(genome_dfs)
     class_count = pd.Series(dict(class_counts), name="counts")
     class_count = pd.DataFrame(class_count).reset_index()
-<<<<<<< HEAD
     class_count.columns = ["category", "counts"]
     class_count.set_index("category", inplace=True)
-    class_count = pd.concat((coverage_interval_df, class_count), axis=1)
-=======
-    class_count.columns = ['category', 'counts']
-    class_count.set_index('category', inplace=True)
     class_count = pd.concat((coverage_interval_df, class_count), axis=1, sort=True)
->>>>>>> 11205eb7
     genome_df.to_hdf(output_file, key="coverage_histograms")
     class_count.to_hdf(output_file, key="counts")
 
