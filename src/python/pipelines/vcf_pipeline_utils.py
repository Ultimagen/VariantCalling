--- conflicted
+++ resolved
@@ -322,11 +322,7 @@
                          annotate_intervals: List[str] = [],
                          runfile: Optional[str] = None,
                          flow_order: Optional[str] = "TACG",
-<<<<<<< HEAD
-                         hmer_run_length_dist: Optional[tuple] = (10,10)) -> pd.DataFrame:
-=======
                          hmer_run_length_dist: Optional[tuple] = (10, 10)) -> pd.DataFrame:
->>>>>>> 25e3f69d
     '''Annotates concordance data with information about SNP/INDELs and motifs
 
     Parameters
@@ -370,7 +366,6 @@
 
 
 class FilterWrapper:
-<<<<<<< HEAD
         def __init__(self, df: pd.DataFrame):
             self.orig_df = df
             self.df = df
@@ -471,98 +466,6 @@
                 self.df.columns = ['chrom', 'chromStart', 'chromEnd', 'name',
                                    'score', 'strand', 'thickStart', 'thickEnd', 'itemRgb']
             return self
-=======
-
-    def __init__(self, df: pd.DataFrame):
-        self.orig_df = df
-        self.df = df
-        self.reset()
-
-    def reset(self):
-        self.df = self.orig_df
-        return self
-
-    # here we also keep tp which are low_score.
-    # We consider them also as fn
-    def get_fn(self):
-        if 'filter' in self.df.columns:
-            self.df = self.df[
-                (self.df['classify'] == 'fn') | ((self.df['classify'] == 'tp') & (~ self.filtering(self.df['filter'])))]
-        else:
-            self.df = self.df[(self.df['classify'] == 'fn')]
-        return self
-
-    def get_fp(self):
-        self.df = self.df[self.df['classify'] == 'fp']
-        return self
-
-    def get_tp(self):
-        self.df = self.df[self.df['classify'] == 'tp']
-        return self
-
-    def get_fp_diff(self):
-        self.df = self.df[(self.df['classify'] == 'tp') &
-                          (self.df['classify_gt'] == 'fp')]
-        return self
-
-    def get_fn_diff(self):
-        self.df = self.df[((self.df['classify'] == 'tp') &
-                           (self.df['classify_gt'] == 'fn'))]
-        return self
-
-    def get_SNP(self):
-        self.df = self.df[self.df['indel'] == False]
-        return self
-
-    def get_h_mer(self, val_start: int =1, val_end: int =999):
-        self.df = self.df[(self.df['hmer_indel_length'] >=
-                           val_start) & (self.df['indel'] == True)]
-        self.df = self.df[(self.df['hmer_indel_length'] <= val_end)]
-        return self
-
-    def get_non_h_mer(self):
-        self.df = self.df[(self.df['hmer_indel_length'] == 0)
-                          & (self.df['indel'] == True)]
-        return self
-
-    def get_df(self):
-        return self.df
-
-    def filtering(self, filter_column):
-        return ~filter_column.str.contains('LOW_SCORE', regex=False)
-
-    # converts the h5 format to the BED format
-    def BED_format(self):
-        do_filtering = 'filter' in self.df.columns
-        if do_filtering:
-            filter_column = self.df['filter']
-
-        hmer_length_column = self.df['hmer_indel_length']
-        # end pos
-        # we want to add the rgb column, so we need to add all the columns
-        # before it
-        self.df = pd.concat([self.df['chrom'],  # chrom
-                             self.df['pos'] - 1,  # chromStart
-                             self.df['pos'],  # chromEnd
-                             hmer_length_column], axis=1)  # name
-
-        self.df.columns = ['chrom', 'chromStart', 'chromEnd', 'name']
-
-        # decide a color by filter column
-        if do_filtering:
-            rgb_color = self.filtering(filter_column)
-            rgb_color[rgb_color] = "0,0,255"  # blue
-            rgb_color[rgb_color == False] = "121,121,121"  # grey
-            self.df['score'] = 500
-            self.df['strand'] = "."
-            self.df['thickStart'] = self.df['chromStart']
-            self.df['thickEnd'] = self.df['chromEnd']
-            self.df['itemRgb'] = rgb_color
-            self.df.columns = ['chrom', 'chromStart', 'chromEnd', 'name',
-                               'score', 'strand', 'thickStart', 'thickEnd', 'itemRgb']
-        return self
-
->>>>>>> 25e3f69d
 
 def bed_files_output(data: pd.DataFrame, output_file: str) -> None:
     '''Create a set of bed file tracks that are often used in the
@@ -595,51 +498,28 @@
     # Hmer filtering
     # 1 to 3
     # fp
-<<<<<<< HEAD
     hmer_fp_1_3 = FilterWrapper(data).get_h_mer(val_start=1, val_end=3).get_fp().BED_format(kind="fp").get_df()
-=======
-    hmer_fp_1_3 = FilterWrapper(data).get_h_mer(
-        val_start=1, val_end=3).get_fp().BED_format().get_df()
->>>>>>> 25e3f69d
     # fn
-    hmer_fn_1_3 = FilterWrapper(data).get_h_mer(
-        val_start=1, val_end=3).get_fn().BED_format().get_df()
+    hmer_fn_1_3 = FilterWrapper(data).get_h_mer(val_start=1, val_end=3).get_fn().BED_format().get_df()
 
     # 4 until 7
     # fp
-<<<<<<< HEAD
     hmer_fp_4_7 = FilterWrapper(data).get_h_mer(val_start=4, val_end=7).get_fp().BED_format(kind="fp").get_df()
-=======
-    hmer_fp_4_7 = FilterWrapper(data).get_h_mer(
-        val_start=4, val_end=7).get_fp().BED_format().get_df()
->>>>>>> 25e3f69d
     # fn
     hmer_fn_4_7 = FilterWrapper(data).get_h_mer(val_start=4, val_end=7).get_fn().BED_format(
-    ).get_df()
+        ).get_df()
 
     # 18 and more
     # fp
-<<<<<<< HEAD
     hmer_fp_8_end = FilterWrapper(data).get_h_mer(val_start=8).get_fp().BED_format(kind="fp").get_df()
-=======
-    hmer_fp_8_end = FilterWrapper(data).get_h_mer(
-        val_start=8).get_fp().BED_format().get_df()
->>>>>>> 25e3f69d
     # fn
-    hmer_fn_8_end = FilterWrapper(data).get_h_mer(
-        val_start=8).get_fn().BED_format().get_df()
+    hmer_fn_8_end = FilterWrapper(data).get_h_mer(val_start=8).get_fn().BED_format().get_df()
 
     # non-Hmer filtering
     # fp
-<<<<<<< HEAD
     non_hmer_fp = FilterWrapper(data).get_non_h_mer().get_fp().BED_format(kind="fp").get_df()
-=======
-    non_hmer_fp = FilterWrapper(
-        data).get_non_h_mer().get_fp().BED_format().get_df()
->>>>>>> 25e3f69d
     # fn
-    non_hmer_fn = FilterWrapper(
-        data).get_non_h_mer().get_fn().BED_format().get_df()
+    non_hmer_fn = FilterWrapper(data).get_non_h_mer().get_fn().BED_format().get_df()
 
     def save_bed_file(file: pd.DataFrame, basename: str, curr_name: str) -> None:
         pd.read_csv((basename + "_" + f"{curr_name}.bed"))
