--- conflicted
+++ resolved
@@ -478,7 +478,6 @@
 
     concordance_df.index = list(zip(concordance_df.chrom, concordance_df.pos))
 
-<<<<<<< HEAD
     original = vcftools.get_vcf_df(raw_calls_file,chromosome = chromosome)
     # if chromosome is None:
     #     vf = pysam.VariantFile(raw_calls_file)
@@ -494,21 +493,6 @@
     #                          for x in vfi], columns=columns)
     # original.index = list(zip(original.chrom, original.pos))
 
-=======
-    if chromosome is None:
-        vf = pysam.VariantFile(raw_calls_file)
-    else:
-        vf = pysam.VariantFile(raw_calls_file).fetch(chromosome)
-    vfi = map(lambda x: defaultdict(lambda: None, x.info.items() +
-                                    x.samples[0].items() + [('QUAL', x.qual), ('CHROM', x.chrom), ('POS', x.pos),
-                                                            ('FILTER', ';'.join(x.filter.keys()))]), vf)
-    columns = ['chrom', 'pos', 'filter', 'qual', 'sor', 'as_sor',
-               'as_sorp', 'fs', 'vqsr_val', 'qd', 'dp', 'ad',
-               'tree_score', 'tlod', 'af','fpr','group', 'nlod','nalod']
-    original = pd.DataFrame([[x[y.upper()] for y in columns]
-                             for x in vfi], columns=columns)
-    original.index = list(zip(original.chrom, original.pos))
->>>>>>> cb3cea2f
 
     if format != 'VCFEVAL':
         original.drop('qual', axis=1, inplace=True)
