--- conflicted
+++ resolved
@@ -13,16 +13,6 @@
 import sklearn
 import matplotlib.pyplot as plt
 
-<<<<<<< HEAD
-# FEATURES = ['sor', 'dp', 'qual', 'hmer_indel_nuc',
-#             'inside_hmer_run', 'close_to_hmer_run', 'hmer_indel_length']
-=======
-FEATURES = ['sor', 'dp', 'qual', 'hmer_indel_nuc',
-            'inside_hmer_run', 'close_to_hmer_run', 'hmer_indel_length']
-
-logger = logging.getLogger(__name__)
-
->>>>>>> cb3cea2f
 
 FEATURES = ['sor', 'dp', 'qual', 'hmer_indel_nuc',
             'inside_hmer_run', 'close_to_hmer_run', 'hmer_indel_length','indel_length',
@@ -30,6 +20,8 @@
             'gq','ps','ac','an',#'pgt','pid'
             'baseqranksum','excesshet', 'mleac', 'mleaf', 'mqranksum', 'readposranksum','xc',
             'indel','left_motif','right_motif','alleles','cycleskip_status']#,'variant_type','dp_r','dp_f','strandq'
+
+logger = logging.getLogger(__name__)
 class SingleModel:
 
     def __init__(self, threshold_dict: dict, is_greater_then: dict):
@@ -463,17 +455,11 @@
 
     labels = concordance[test_train_split & selection & (~fns)][gtr_column]
     train_data = transformer.transform(train_data)
-<<<<<<< HEAD
-    print('train model')
-    print(train_data.shape)
-    model = DecisionTreeClassifier(max_depth=5)
-=======
 
     _validate_data(train_data)
     _validate_data(labels.to_numpy())
 
     model = DecisionTreeClassifier(max_depth=7)
->>>>>>> cb3cea2f
     model.fit(train_data, labels)
     importances = model.feature_importances_
 
@@ -507,16 +493,12 @@
     fig.tight_layout()
     fig.show()
     tree_scores = model1.predict(train_data)
-<<<<<<< HEAD
-    if gtr_column == 'classify': ## there is gt
-        tree_scores_sorted, fpr_values = fpr_tree_score_mapping(tree_scores, labels, test_train_split, interval_size)
-        return model, model1, pd.concat([pd.Series(tree_scores_sorted),fpr_values], axis=1,)
+    if gtr_column == 'classify':  ## there is gt
+        tree_scores_sorted, fpr_values = fpr_tree_score_mapping(
+            tree_scores, labels, test_train_split, interval_size)
+        return model, model1, pd.concat([pd.Series(tree_scores_sorted), fpr_values], axis=1,)
     else:
         return model, model1, None
-=======
-    tree_scores_sorted, fpr_values = fpr_tree_score_mapping(
-        tree_scores, labels, test_train_split, interval_size)
-    return model, model1, pd.concat([pd.Series(tree_scores_sorted), fpr_values], axis=1,)
 
 
 def _validate_data(data: Union[np.ndarray, pd.Series, pd.DataFrame]) -> None:
@@ -536,7 +518,6 @@
         logger.error(str(af))
         raise af
 
->>>>>>> cb3cea2f
 
 def fpr_tree_score_mapping(tree_scores: np.ndarray, labels: pd.Series, test_train_split: pd.Series, interval_size: int) -> pd.Series:
     '''Clclulate False Positive Rate for each variant
@@ -782,17 +763,10 @@
     transformer = feature_prepare()
     transformer.fit(concordance)
     groups = set(concordance["group"])
-<<<<<<< HEAD
-    classifier_models = {}
-    regressor_models = {}
-    fpr_values = {}
-    for g in groups:#(g for g in groups if g !='snp'):
-=======
     classifier_models:dict = {}
     regressor_models:dict = {}
     fpr_values:dict = {}
     for g in groups:
->>>>>>> cb3cea2f
         classifier_models[g], regressor_models[g], fpr_values[g] = \
             train_model(concordance, concordance['test_train_split'],
                         concordance['group'] == g, classify_column, transformer, interval_size)
