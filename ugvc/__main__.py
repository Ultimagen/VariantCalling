--- conflicted
+++ resolved
@@ -11,8 +11,6 @@
 if path not in sys.path:
     sys.path.insert(0, path)
 
-from ugbio_cloud_utils import cloud_sync
-
 # import pipeline modules implementing run(argv) method
 from ugbio_cnv import (
     annotate_FREEC_segments,
@@ -20,11 +18,10 @@
     convert_cnv_results_to_vcf,
     filter_sample_cnvs,
     plot_cnv_results,
-    plot_FREEC_neutral_AF,
+    plot_FREEC_neutral_AF
 )
-from ugbio_core import intersect_bed_regions, sorter_stats_to_mean_coverage, sorter_to_h5
-from ugbio_core.vcfbed import annotate_contig
-from ugbio_featuremap import annotate_featuremap, create_hom_snv_featuremap, featuremap_to_dataframe, pileup_featuremap
+
+from ugvc.joint import compress_gvcf
 from ugbio_methylation import (
     concat_methyldackel_csvs,
     process_mbias,
@@ -32,11 +29,6 @@
     process_merge_context_no_cp_g,
     process_per_read,
 )
-from ugbio_mrd import generate_synthetic_signatures, intersect_featuremap_with_signature
-from ugbio_ppmseq import ppmSeq_qc_analysis
-from ugbio_srsnv import srsnv_inference, srsnv_training
-
-from ugvc.joint import compress_gvcf
 from ugvc.pipelines import (
     convert_haploid_regions,
     correct_genotypes_by_imputation,
@@ -50,7 +42,6 @@
 from ugvc.pipelines.comparison import quick_fingerprinting
 from ugvc.pipelines.deepvariant import training_set_consistency_check
 from ugvc.pipelines.lpr import filter_vcf_with_lib_prep_recalibration_model, train_lib_prep_recalibration_model
-<<<<<<< HEAD
 from ugbio_featuremap import annotate_featuremap, create_hom_snv_featuremap, featuremap_to_dataframe, \
     pileup_featuremap
 from ugbio_mrd import (
@@ -67,13 +58,9 @@
 )
 from ugbio_core.vcfbed import annotate_contig
 from ugbio_core import intersect_bed_regions, sorter_stats_to_mean_coverage, sorter_to_h5
-from ugbio_filtering.sec import assess_sec_concordance, correct_systematic_errors, sec_training, sec_validation
+from ugvc.pipelines.sec import assess_sec_concordance, correct_systematic_errors, sec_training, sec_validation
 from ugvc.pipelines.vcfbed import calibrate_bridging_snvs, gvcf_hcr
 from ugbio_cloud_utils import cloud_sync
-=======
-from ugvc.pipelines.sec import assess_sec_concordance, correct_systematic_errors, sec_training, sec_validation
-from ugvc.pipelines.vcfbed import calibrate_bridging_snvs, gvcf_hcr
->>>>>>> bcc204d9
 
 # create a list of imported pipeline modules
 modules = [
@@ -92,7 +79,7 @@
     vcfeval_flavors,
     bicseq2_post_processing,
     annotate_FREEC_segments,
-    plot_FREEC_neutral_AF,
+    plot_FREEC_neutral_AF
 ]
 
 sec_modules = [correct_systematic_errors, sec_training, sec_validation]
@@ -102,6 +89,7 @@
     sorter_stats_to_mean_coverage,
     featuremap_to_dataframe,
     intersect_featuremap_with_signature,
+    prepare_data_from_mrd_pipeline,
     generate_synthetic_signatures,
     annotate_featuremap,
     srsnv_training,
