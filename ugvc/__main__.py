# noqa: W605  flake8: invalid escape sequence '\ ' - used by logo
# pylint: disable=anomalous-backslash-in-string, wrong-import-position

import sys
from os.path import dirname

from simppl import cli

# add package under repo-root to PYTHONPATH
path = f"{dirname(dirname(__file__))}"
if path not in sys.path:
    sys.path.insert(0, path)

# import pipeline modules implementing run(argv) method
<<<<<<< HEAD
from ugvc.cnv import (
    plot_cnv_results
)
=======
from ugvc.cnv import convert_cnv_results_to_vcf, filter_sample_cnvs, plot_cnv_results
>>>>>>> b76cb1ef
from ugvc.joint import compress_gvcf
from ugvc.methylation import (
    concat_methyldackel_csvs,
    process_Mbias,
    process_mergeContext,
    process_mergeContextNoCpG,
    process_perRead,
)
from ugvc.pipelines import (
    convert_haploid_regions,
    correct_genotypes_by_imputation,
    coverage_analysis,
    denovo_recalibrated_qualities,
    evaluate_concordance,
    filter_variants_pipeline,
    run_comparison_pipeline,
    train_models_pipeline,
    training_prep_pipeline,
    vcfeval_flavors,
)
from ugvc.pipelines.deepvariant import training_set_consistency_check
from ugvc.pipelines.lpr import filter_vcf_with_lib_prep_recalibration_model, train_lib_prep_recalibration_model
from ugvc.pipelines.mrd import (
    annotate_featuremap,
    collect_coverage_per_motif,
    concat_dataframes,
    create_hom_snv_featuremap,
    featuremap_to_dataframe,
    generate_synthetic_signatures,
    intersect_featuremap_with_signature,
    pileup_based_read_features,
    pileup_featuremap,
    ppmSeq_qc_analysis,
    prepare_data_from_mrd_pipeline,
    sorter_stats_to_mean_coverage,
    srsnv_inference,
    srsnv_training,
    substitution_error_rate,
)
from ugvc.pipelines.sec import assess_sec_concordance, correct_systematic_errors, sec_training, sec_validation
from ugvc.pipelines.vcfbed import annotate_contig, calibrate_bridging_snvs, intersect_bed_regions
from ugvc.scripts import sorter_to_h5
from ugvc.somatic_cnv import bicseq2_post_processing
from ugvc.utils import cloud_sync

# create a list of imported pipeline modules
modules = [
    assess_sec_concordance,
    coverage_analysis,
    evaluate_concordance,
    filter_variants_pipeline,
    training_prep_pipeline,
    run_comparison_pipeline,
    train_models_pipeline,
    plot_cnv_results,
    convert_haploid_regions,
    correct_genotypes_by_imputation,
    vcfeval_flavors,
    bicseq2_post_processing,
]

sec_modules = [correct_systematic_errors, sec_training, sec_validation]

mrd_modules = [
    ppmSeq_qc_analysis,
    substitution_error_rate,
    collect_coverage_per_motif,
    concat_dataframes,
    sorter_stats_to_mean_coverage,
    featuremap_to_dataframe,
    intersect_featuremap_with_signature,
    prepare_data_from_mrd_pipeline,
    pileup_based_read_features,
    generate_synthetic_signatures,
    annotate_featuremap,
    srsnv_training,
    srsnv_inference,
    create_hom_snv_featuremap,
    pileup_featuremap,
]

methylation_modules = [
    concat_methyldackel_csvs,
    process_Mbias,
    process_mergeContext,
    process_mergeContextNoCpG,
    process_perRead,
]

joint_modules = [compress_gvcf, denovo_recalibrated_qualities]


misc_modules = [
    cloud_sync,
    sorter_to_h5,
]

lpr_modules = [
    train_lib_prep_recalibration_model,
    filter_vcf_with_lib_prep_recalibration_model,
]

vcfbed_modules = [annotate_contig, intersect_bed_regions, calibrate_bridging_snvs]
deepvariant_modules = [training_set_consistency_check]

modules.extend(mrd_modules)
modules.extend(sec_modules)
modules.extend(misc_modules)
modules.extend(methylation_modules)
modules.extend(joint_modules)
modules.extend(lpr_modules)
modules.extend(vcfbed_modules)
modules.extend(deepvariant_modules)

LOGO = """
      __    __    ___________    ____  ______
    |  |  |  |  /  _____\   \  /   / /      | # noqa: W605
    |  |  |  | |  |  __  \   \/   / |  ,----' # noqa: W605
    |  |  |  | |  | |_ |  \      /  |  |      # noqa: W605
    |  `--'  | |  |__| |   \    /   |  `----. # noqa: W605
     \______/   \______|    \__/     \______| # noqa: W605

    Ultima genomics variant calling toolkit
    """

# initialize cli
ugvc_cli = cli.CommandLineInterface(__file__, LOGO, modules)
ugvc_cli.run(sys.argv)<|MERGE_RESOLUTION|>--- conflicted
+++ resolved
@@ -12,13 +12,11 @@
     sys.path.insert(0, path)
 
 # import pipeline modules implementing run(argv) method
-<<<<<<< HEAD
-from ugvc.cnv import (
+from ugvc.ugbio_utils.src.cnv.ugbio_cnv import (
+    filter_sample_cnvs, 
+    convert_cnv_results_to_vcf,
     plot_cnv_results
 )
-=======
-from ugvc.cnv import convert_cnv_results_to_vcf, filter_sample_cnvs, plot_cnv_results
->>>>>>> b76cb1ef
 from ugvc.joint import compress_gvcf
 from ugvc.methylation import (
     concat_methyldackel_csvs,
@@ -31,7 +29,6 @@
     convert_haploid_regions,
     correct_genotypes_by_imputation,
     coverage_analysis,
-    denovo_recalibrated_qualities,
     evaluate_concordance,
     filter_variants_pipeline,
     run_comparison_pipeline,
@@ -50,8 +47,7 @@
     generate_synthetic_signatures,
     intersect_featuremap_with_signature,
     pileup_based_read_features,
-    pileup_featuremap,
-    ppmSeq_qc_analysis,
+    positional_error_rate_profile,
     prepare_data_from_mrd_pipeline,
     sorter_stats_to_mean_coverage,
     srsnv_inference,
@@ -73,6 +69,8 @@
     training_prep_pipeline,
     run_comparison_pipeline,
     train_models_pipeline,
+    filter_sample_cnvs,
+    convert_cnv_results_to_vcf,
     plot_cnv_results,
     convert_haploid_regions,
     correct_genotypes_by_imputation,
@@ -83,8 +81,8 @@
 sec_modules = [correct_systematic_errors, sec_training, sec_validation]
 
 mrd_modules = [
-    ppmSeq_qc_analysis,
     substitution_error_rate,
+    positional_error_rate_profile,
     collect_coverage_per_motif,
     concat_dataframes,
     sorter_stats_to_mean_coverage,
@@ -97,7 +95,6 @@
     srsnv_training,
     srsnv_inference,
     create_hom_snv_featuremap,
-    pileup_featuremap,
 ]
 
 methylation_modules = [
@@ -108,7 +105,7 @@
     process_perRead,
 ]
 
-joint_modules = [compress_gvcf, denovo_recalibrated_qualities]
+joint_modules = [compress_gvcf]
 
 
 misc_modules = [
