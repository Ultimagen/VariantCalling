--- conflicted
+++ resolved
@@ -52,11 +52,7 @@
 from ugvc.utils.cloud_sync import cloud_sync
 from ugvc.utils.consts import COVERAGE, GCS_OAUTH_TOKEN, FileExtension
 from ugbio_core.plotting_utils import set_pyplot_defaults
-<<<<<<< HEAD
 from ugbio_core.bed_writer import BED_COLUMN_CHROM, BED_COLUMN_CHROM_END, BED_COLUMN_CHROM_START, parse_intervals_file
-=======
-from ugvc.vcfbed.bed_writer import BED_COLUMN_CHROM, BED_COLUMN_CHROM_END, BED_COLUMN_CHROM_START, parse_intervals_file
->>>>>>> 7513d728
 
 MIN_CONTIG_LENGTH = 1000000  # contigs that are shorter than that won't be analyzed
 MIN_LENGTH_TO_SHOW = 10000000  # contigs that are shorter than that won't be shown on coverage plot
@@ -252,10 +248,7 @@
     argv: list[str]
         Input parameters of the script
     """
-<<<<<<< HEAD
-=======
     set_pyplot_defaults()
->>>>>>> 7513d728
     cmd = argv[1]
     assert cmd in {
         "full_analysis",
