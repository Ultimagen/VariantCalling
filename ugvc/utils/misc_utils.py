--- conflicted
+++ resolved
@@ -177,56 +177,6 @@
     return pjoin(dirname(package.get_filename()), "bash")
 
 
-<<<<<<< HEAD
-def set_pyplot_defaults(
-    title_size=TITLE_SIZE,
-    small_size=SMALL_SIZE,
-    medium_size=MEDIUM_SIZE,
-    bigger_size=BIGGER_SIZE,
-    grid=GRID,
-    figsize=FIGSIZE,
-):
-    plt.rc("font", size=small_size)  # controls default text sizes
-    plt.rc("axes", titlesize=title_size)  # fontsize of the axes title
-    plt.rc("axes", labelsize=bigger_size)  # fontsize of the x and y labels
-    plt.rc("axes", grid=grid)  # is grid on
-    plt.rc("xtick", labelsize=medium_size)  # fontsize of the tick labels
-    plt.rc("ytick", labelsize=medium_size)  # fontsize of the tick labels
-    plt.rc("legend", fontsize=medium_size)  # legend fontsize
-    plt.rc("figure", titlesize=title_size)  # fontsize of the figure title
-    plt.rc("figure", figsize=figsize)  # size of the figure
-=======
-def catch(
-    func: collections.abc.Callable,
-    *args,
-    exception_type: Exception = Exception,
-    handle: collections.abc.Callable = lambda e: e,
-    **kwargs,
-):
-    """From https://stackoverflow.com/a/8915613 general wrapper that
-    catches exception and returns value. Useful for handling error in list comprehension
-
-    Parameters
-    ----------
-    func: Callable
-        Function being wrapped
-    *args:
-        func non-named arguments
-    exception_type:
-        Type of exception to catch
-    handle:
-        How to handle the exception (what value to return)
-    **kwargs:
-        func named arguments
-    """
-    try:
-        return func(*args, **kwargs)
-    except exception_type as e:  # pylint: disable=broad-except
-        return handle(e)
-
->>>>>>> 7513d728
-
-
 def idx_last_nz(inp: np.ndarray | list) -> np.ndarray:
     """Index of the closest previous nonzero element for each element in the array.
     If the array starts with 0 - the index is -1
