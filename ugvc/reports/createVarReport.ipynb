{
 "cells": [
  {
   "cell_type": "markdown",
   "metadata": {},
   "source": [
    "## Variant Calling Report v1.2.6\n",
    "## 1. Input Parameters"
   ]
  },
  {
   "cell_type": "code",
   "execution_count": 1,
   "metadata": {
    "ExecuteTime": {
     "end_time": "2022-07-25T13:41:08.009132Z",
     "start_time": "2022-07-25T13:41:06.919618Z"
    }
   },
   "outputs": [
    {
     "name": "stdout",
     "output_type": "stream",
     "text": [
      "WARNING: mpld3 not available\n"
     ]
    }
   ],
   "source": [
    "import pandas as pd\n",
    "import matplotlib.pyplot as plt\n",
    "import numpy as np\n",
    "import nexusplt as nxp\n",
    "from ugvc.reports.report_utils import ShortReportUtils, parse_config\n",
    "from ugvc.reports.report_data_loader import ReportDataLoader\n",
    "from IPython.display import display, Markdown\n",
    "\n",
    "pd.options.display.float_format = '{:,.2%}'.format\n",
    "pd.set_option('display.max_colwidth', None)"
   ]
  },
  {
   "cell_type": "code",
   "execution_count": 2,
   "metadata": {
    "ExecuteTime": {
     "end_time": "2022-07-25T13:41:08.938665Z",
     "start_time": "2022-07-25T13:41:08.864530Z"
    },
    "jupyter": {
     "outputs_hidden": false
    },
    "pycharm": {
     "name": "#%%\n"
    }
   },
   "outputs": [],
   "source": [
    "parameters, param_names = parse_config('var_report.config')\n",
    "\n",
<<<<<<< HEAD
    "# globals\n",
    "image_dir = 'plots'\n",
    "image_prefix = parameters['image_prefix']\n",
    "reference_version = parameters['reference_version']\n",
    "h5outfile = parameters['h5outfile']\n",
    "trained_w_gt = parameters['trained_w_gt']\n",
=======
    "prmNames=['run_id','pipeline_version', \n",
    "          'h5_concordance_file','model_name_with_gt','model_name_without_gt',\n",
    "          'model_pkl_with_gt','model_pkl_without_gt'\n",
    "         ]\n",
    "prm = {p: parser.get('VarReport', p) for p in prmNames}\n",
    "reference_version = parser.get('VarReport', 'reference_version', fallback='hg38')\n",
    "prm['reference_version'] = reference_version\n",
>>>>>>> 6b19b523
    "\n",
    "report_utils = ShortReportUtils(image_dir, image_prefix)\n"
   ]
  },
  {
   "cell_type": "code",
   "execution_count": null,
   "outputs": [],
   "source": [
    "# load data\n",
    "data_loader = ReportDataLoader(concordance_file=parameters['h5_concordance_file'],\n",
    "                               reference_version=reference_version)\n",
    "data = {\n",
    "    'Trained wo gt': data_loader.load_concordance_df(),\n",
    "    'whole genome': data_loader.load_whole_genome_concordance_df()\n",
    "}\n",
    "\n",
    "sources = data_loader.sources"
   ],
   "metadata": {
    "collapsed": false,
    "pycharm": {
     "name": "#%%\n"
    }
   }
  },
  {
   "cell_type": "code",
   "execution_count": 3,
   "metadata": {
    "ExecuteTime": {
     "end_time": "2022-07-25T13:41:11.945866Z",
     "start_time": "2022-07-25T13:41:11.910842Z"
    }
   },
   "outputs": [],
   "source": [
    "if 'well_mapped_coverage' in data['whole genome'].columns:\n",
    "    parameters['mean_var_depth'] = '{:.2f}'.format(data['whole genome']['well_mapped_coverage'].mean())\n",
    "    param_names.append('mean_var_depth')\n",
    "\n",
    "try:\n",
    "    args = pd.read_hdf(data_loader.sources['Trained wo gt'][0], 'input_args', mode='r')\n",
    "    parameters['truth_sample_name'] = args['truth_sample_name'][0]\n",
    "    param_names.append('truth_sample_name')\n",
    "except:\n",
    "  pass\n",
    "\n",
    "parameters_df = pd.DataFrame.from_dict(parameters, orient='index', columns=['value']).reindex(param_names)\n",
    "parameters_df.to_hdf(h5outfile, key=\"parameters\")\n",
    "parameters_df"
   ]
  },
  {
   "cell_type": "markdown",
   "execution_count": null,
   "metadata": {},
   "outputs": [],
   "source": [
    "## 2. Performance over all Data\n",
    "The concordance between the variant calling results and the ground truth sample is presented below.\n",
    "* Red line - precision and recall over different tree-scores.\n",
    "* Red dot - precision and recall values for the chosen threshold.\n",
    "* Black dot -precision and recall after filtering systematic errors (SEC)"
   ]
  },
  {
   "cell_type": "code",
   "execution_count": null,
   "metadata": {},
   "outputs": [],
   "source": [
    "# correct for systematic errors (as a separate copy of the data)\n",
    "sec_df = data['whole genome'].copy()\n",
    "data_SEC = {}\n",
    "if 'blacklst' in sec_df.columns:\n",
    "    is_sec = sec_df['blacklst'].apply(report_utils.has_sec)\n",
    "    sec_df.loc[is_sec, 'filter'] = \"SEC\"\n",
    "    sec_df.loc[is_sec & (sec_df['classify_gt'] == 'tp'), 'classify_gt'] = \"fn\"\n",
    "    sec_df_new = sec_df[~(is_sec & (sec_df['classify_gt'] == 'fp'))]\n",
    "    data_SEC = {'whole genome': sec_df_new, 'Trained wo gt': data['Trained wo gt'].copy()}\n",
    "\n",
    "categories = ['SNP', 'Indel', 'non-hmer Indel', 'non-hmer Indel w/o LCR', 'hmer Indel <=4', 'hmer Indel >4,<=8']\n",
    "optTab1, opt_res, perf_curve = report_utils.get_performance(data, categories, sources)\n",
    "SEC_opt_tab1 = None\n",
    "SEC_opt_tab2 = None\n",
    "if data_SEC:\n",
    "    SEC_opt_tab1, SEC_opt_res, SEC_perf_curve = report_utils.get_performance(data_SEC, categories, sources)\n",
    "    report_utils.plot_performance(perf_curve,\n",
    "                                  opt_res,\n",
    "                                  categories,\n",
    "                                  img='all.primary',\n",
    "                                  sources={'whole genome': sources['whole genome']},\n",
    "                                  opt_res_sec=SEC_opt_res)\n",
    "else:\n",
    "    report_utils.plot_performance(perf_curve,\n",
    "                                  opt_res,\n",
    "                                  categories,\n",
    "                                  img='all.primary',\n",
    "                                  sources={'whole genome': sources['whole genome']})"
   ]
  },
  {
   "cell_type": "code",
   "execution_count": null,
   "metadata": {},
   "outputs": [],
   "source": [
    "categories = ['hmer Indel 4', 'hmer Indel 5', 'hmer Indel 6', 'hmer Indel 7', 'hmer Indel 8', 'hmer Indel >8,<=10']\n",
    "optTab2, opt_res, perf_curve = report_utils.get_performance(data, categories, sources)\n",
    "if data_SEC:\n",
    "    SEC_opt_tab2, SEC_opt_res, SEC_perf_curve = report_utils.get_performance(data_SEC, categories, sources)\n",
    "    report_utils.plot_performance(perf_curve,\n",
    "                                  opt_res,\n",
    "                                  categories,\n",
    "                                  img='all.primary',\n",
    "                                  sources={'whole genome': sources['whole genome']},\n",
    "                                  opt_res_sec=SEC_opt_res)\n",
    "else:\n",
    "    report_utils.plot_performance(perf_curve, opt_res, categories,\n",
    "                                  img='all.primary',\n",
    "                                  sources={'whole genome': sources['whole genome']})"
   ]
  },
  {
   "cell_type": "code",
   "execution_count": null,
   "metadata": {},
   "outputs": [],
   "source": [
    "pd.options.display.float_format = '{:,.2%}'.format\n",
    "\n",
    "optTab = {}\n",
    "for s in sources:\n",
    "    optTab[s] = pd.concat([optTab1[s], optTab2[s]])\n",
    "\n",
    "df = pd.concat([optTab[s] for s in sources], axis=1, keys=[s for s in sources])\n",
    "df[['whole genome']].to_hdf(h5outfile, key=\"all_data\")\n",
    "\n",
    "if data_SEC:\n",
    "    df_SEC = pd.concat([SEC_opt_tab1['whole genome'], SEC_opt_tab2['whole genome']])\n",
    "    df_SEC.to_hdf(h5outfile, key=\"sec_data\")\n",
    "    display(pd.concat([df['whole genome'], df_SEC], keys=['Whole genome', 'After filtering systematic errors'], axis=1))\n",
    "else:\n",
    "    display(df[['whole genome']])"
   ]
  },
  {
   "cell_type": "markdown",
   "metadata": {
    "pycharm": {
     "name": "#%% md\n"
    }
   },
   "source": [
    "### 2.1 Homozygous genotyping accuracy\n",
    "The precision and recall of called homozygous variants (where the variant was not classfied as False Negative)"
   ]
  },
  {
   "cell_type": "markdown",
   "metadata": {},
   "source": []
  },
  {
   "cell_type": "code",
   "execution_count": null,
   "metadata": {
    "pycharm": {
     "name": "#%%\n"
    }
   },
   "outputs": [],
   "source": [
    "categories = ['SNP', 'Indel', 'non-hmer Indel', 'non-hmer Indel w/o LCR', 'hmer Indel <=4', 'hmer Indel >4,<=8']\n",
    "\n",
    "hmzData = {}\n",
    "for s in sources:\n",
    "    d = data[s]\n",
    "    hmzData[s] = d[(d['gt_ground_truth'] == (1, 1)) & (d['classify'] != 'fn')]\n",
    "optTab, opt_res, perf_curve = report_utils.get_performance(hmzData, categories, sources)\n",
    "df = pd.concat([optTab[s] for s in sources], axis=1, keys=[s for s in sources])\n",
    "df[['whole genome']].to_hdf(h5outfile, key=\"all_data_homozygous\")\n",
    "\n",
    "display(df[['whole genome']])\n",
    "### 2.2 Stratified by base"
   ]
  },
  {
   "cell_type": "markdown",
   "metadata": {
    "pycharm": {
     "name": "#%% md\n"
    }
   },
   "source": [
    "#### (A,T)"
   ]
  },
  {
   "cell_type": "code",
   "metadata": {
    "pycharm": {
     "name": "#%%\n"
    }
   },
   "source": [
    "categories = ['SNP', 'Indel', 'hmer Indel <=4', 'hmer Indel >4,<=8', 'hmer Indel >8,<=10', 'hmer Indel 8']\n",
    "\n",
    "baseData = {}\n",
    "b = ('A', 'T')\n",
    "for s in sources:\n",
    "    d = data[s]\n",
    "    baseData[s] = d[((d['indel'] == False) & ((d['ref'] == b[0]) | (d['ref'] == b[1]))) |\n",
    "                    ((d['hmer_indel_length'] > 0) & ((d['hmer_indel_nuc'] == b[0]) | (d['hmer_indel_nuc'] == b[1])))\n",
    "                    ]\n",
    "optTab1, opt_res, perf_curve = report_utils.get_performance(baseData, categories, sources)\n",
    "for s in sources:\n",
    "    optTab1[s].rename(index={a: '{0} ({1}/{2})'.format(a, b[0], b[1]) for a in optTab1[s].index}, inplace=True)\n",
    "report_utils.plot_performance(perf_curve, opt_res, categories, sources={'whole genome': sources['whole genome']})"
   ],
   "execution_count": null,
   "outputs": []
  },
  {
   "cell_type": "markdown",
   "metadata": {
    "pycharm": {
     "name": "#%% md\n"
    }
   },
   "source": [
    "#### (G,C)"
   ]
  },
  {
   "cell_type": "code",
   "metadata": {
    "pycharm": {
     "name": "#%%\n"
    }
   },
   "source": [
    "categories = ['SNP', 'Indel', 'hmer Indel <=4', 'hmer Indel >4,<=8', 'hmer Indel >8,<=10', 'hmer Indel 6']\n",
    "baseData = {}\n",
    "b = ('C', 'G')\n",
    "for s in sources:\n",
    "    d = data[s]\n",
    "    baseData[s] = d[((d['indel'] == False) & ((d['ref'] == b[0]) | (d['ref'] == b[1]))) |\n",
    "                    ((d['hmer_indel_length'] > 0) & ((d['hmer_indel_nuc'] == b[0]) | (d['hmer_indel_nuc'] == b[1])))\n",
    "                    ]\n",
    "optTab2, opt_res, perf_curve = report_utils.get_performance(baseData, categories, sources)\n",
    "for s in sources:\n",
    "    optTab2[s].rename(index={a: '{0} ({1}/{2})'.format(a, b[0], b[1]) for a in optTab2[s].index}, inplace=True)\n",
    "report_utils.plot_performance(perf_curve, opt_res, categories, sources={'whole genome': sources['whole genome']})"
   ],
   "execution_count": null,
   "outputs": []
  },
  {
   "cell_type": "code",
   "execution_count": null,
   "metadata": {
    "pycharm": {
     "name": "#%%\n"
    }
   },
   "outputs": [],
   "source": [
    "optTab = {}\n",
    "for s in sources:\n",
    "    optTab[s] = pd.concat([optTab1[s], optTab2[s]])\n",
    "df = pd.concat([optTab[s] for s in sources], axis=1, keys=[s for s in sources])\n",
    "df[['whole genome']].to_hdf(h5outfile, key=\"all_data_per_base\")\n",
    "display(df[['whole genome']])"
   ]
  },
  {
   "cell_type": "markdown",
   "metadata": {
    "pycharm": {
     "name": "#%% md\n"
    }
   },
   "source": [
    "## 3. Performance over UG high confidence regions\n",
    "\n",
    "Variant calling peformance exclusing genomic areas where UG performance is poor, i.e:\n",
    "- Homopolymers - runs of length 11 bp and above, padded with four bases around the genomic coordinates,\n",
    "- AT-rich regions - bases where the GC content of the surrounding 40 bases is lower than 5%,\n",
    "- Tandem repeats,\n",
    "- Low mapping quality - regions that are covered by at least 20 reads, but less than 10% of these reads are aligned with mapping quality > 20,\n",
    "- High coverage variability - regions with coverage that is highly variable between samples (std/mean > 0.5)"
   ]
  },
  {
   "cell_type": "code",
   "metadata": {
    "pycharm": {
     "name": "#%%\n"
    }
   },
   "source": [
    "filtData = {}\n",
    "for s in sources:\n",
    "    d = data[s]\n",
    "    if s == 'whole genome':\n",
    "        filtData[s] = d.query(\"ug_hcr==True\").copy()\n",
    "    else:\n",
    "        filtData[s] = d.copy()\n"
   ],
   "execution_count": null,
   "outputs": []
  },
  {
   "cell_type": "code",
   "execution_count": null,
   "metadata": {
<<<<<<< HEAD
=======
    "collapsed": false,
>>>>>>> 6b19b523
    "pycharm": {
     "name": "#%%\n"
    }
   },
   "outputs": [],
   "source": [
    "sec_df = filtData['whole genome'].copy()\n",
    "data_SEC = None\n",
    "if 'blacklst' in sec_df.columns:\n",
    "    is_sec = sec_df['blacklst'].apply(report_utils.has_sec)\n",
    "    sec_df.loc[is_sec, 'filter'] = \"SEC\"\n",
    "    sec_df.loc[is_sec & (sec_df['classify_gt'] == 'tp'), 'classify_gt'] = \"fn\"\n",
    "    sec_df_new = sec_df[~(is_sec & (sec_df['classify_gt'] == 'fp'))]\n",
    "    data_SEC = {'whole genome': sec_df_new, 'Trained wo gt': filtData['Trained wo gt'].copy()}"
   ]
  },
  {
   "cell_type": "code",
   "execution_count": null,
   "outputs": [],
   "source": [
    "categories = ['SNP', 'Indel', 'non-hmer Indel', 'non-hmer Indel w/o LCR', 'hmer Indel <=4', 'hmer Indel >4,<=8']\n",
    "optTab1, opt_res, perf_curve = report_utils.get_performance(filtData, categories, sources)\n",
    "if data_SEC:\n",
    "    SEC_opt_tab1, SEC_opt_res, SEC_perf_curve = report_utils.get_performance(data_SEC, categories, sources)\n",
    "    report_utils.plot_performance(perf_curve, opt_res, categories, img='all.primary',\n",
    "                                  sources={'whole genome': sources['whole genome']},\n",
    "                                  opt_res_sec=SEC_opt_res)\n",
    "else:\n",
    "    report_utils.plot_performance(perf_curve, opt_res, categories, img='all.primary',\n",
    "                                  sources={'whole genome': sources['whole genome']})"
   ],
   "metadata": {
    "collapsed": false,
    "pycharm": {
     "name": "#%%\n"
    }
   }
  },
  {
   "cell_type": "code",
   "execution_count": null,
   "metadata": {
    "pycharm": {
     "name": "#%%\n"
    }
   },
   "outputs": [],
   "source": [
    "categories = ['hmer Indel 4', 'hmer Indel 5', 'hmer Indel 6', 'hmer Indel 7', 'hmer Indel 8', 'hmer Indel >8,<=10']\n",
    "optTab2, opt_res, perf_curve = report_utils.get_performance(filtData, categories, sources)\n",
    "if data_SEC:\n",
    "    SEC_opt_tab2, SEC_opt_res, SEC_perf_curve = report_utils.get_performance(data_SEC, categories, sources)\n",
    "    report_utils.plot_performance(perf_curve, opt_res, categories, img='all.primary',\n",
    "                                  sources={'whole genome': sources['whole genome']},\n",
    "                                  opt_res_sec=SEC_opt_res)\n",
    "else:\n",
    "    report_utils.plot_performance(perf_curve, opt_res, categories, img='all.primary',\n",
    "                                  sources={'whole genome': sources['whole genome']})"
   ]
  },
  {
   "cell_type": "code",
   "execution_count": null,
   "metadata": {
    "pycharm": {
     "name": "#%%\n"
    }
   },
   "outputs": [],
   "source": [
    "pd.options.display.float_format = '{:,.2%}'.format\n",
    "\n",
    "optTab = {}\n",
    "for s in sources:\n",
    "    optTab[s] = pd.concat([optTab1[s], optTab2[s]])\n",
    "\n",
    "df = pd.concat([optTab[s] for s in sources], axis=1, keys=[s for s in sources])\n",
    "df[['whole genome']].to_hdf(h5outfile, key=\"ug_hcr\")\n",
    "\n",
    "if data_SEC:\n",
    "    df_SEC = pd.concat([SEC_opt_tab1['whole genome'], SEC_opt_tab2['whole genome']])\n",
    "    df_SEC.to_hdf(h5outfile, key=\"ug_hcr_sec_data\")\n",
    "    display(pd.concat([df['whole genome'], df_SEC], keys=['Whole genome', 'After filtering systematic errors'], axis=1))\n",
    "else:\n",
    "    display(df[['whole genome']])"
   ]
  },
  {
   "cell_type": "markdown",
   "metadata": {
    "pycharm": {
     "name": "#%% md\n"
    }
   },
   "source": [
    "### 3.1 Homozygous genotyping accuracy"
   ]
  },
  {
   "cell_type": "code",
   "metadata": {
    "pycharm": {
     "name": "#%%\n"
    }
   },
   "source": [
    "categories = ['SNP', 'Indel', 'non-hmer Indel', 'hmer Indel <=4', 'hmer Indel >4,<=8', 'hmer Indel >8,<=10']\n",
    "\n",
    "hmzData = {}\n",
    "for s in sources:\n",
    "    d = filtData[s]\n",
    "    hmzData[s] = d[(d['gt_ground_truth'] == (1, 1)) & (d['classify'] != 'fn')]\n",
    "optTab, opt_res, perf_curve = report_utils.get_performance(hmzData, categories, sources)\n",
    "df = pd.concat([optTab[s] for s in sources], axis=1, keys=[s for s in sources])\n",
    "df[['whole genome']].to_hdf(h5outfile, key=\"ug_hcr_homozygous\")\n",
    "display(df[['whole genome']])"
   ],
   "execution_count": null,
   "outputs": []
  },
  {
   "cell_type": "markdown",
   "metadata": {
    "pycharm": {
     "name": "#%% md\n"
    }
   },
   "source": [
    "## 4. Performance over regions with coverage>=20 and excluding areas with mappability"
   ]
  },
  {
   "cell_type": "code",
   "metadata": {
    "pycharm": {
     "name": "#%%\n"
    }
   },
   "source": [
    "if 'well_mapped_coverage' in data['whole genome'].columns:\n",
    "    filtData = {}\n",
    "    for s in sources:\n",
    "        d = data[s]\n",
    "        filtData[s] = d[(d['well_mapped_coverage'] >= 20) &\n",
    "                        (d['mappability.0'])\n",
    "                        ]\n",
    "\n",
    "    categories = ['SNP', 'Indel', 'non-hmer Indel', 'non-hmer Indel w/o LCR', 'hmer Indel <=4', 'hmer Indel >4,<=8']\n",
    "    optTab1, opt_res, perf_curve = report_utils.get_performance(filtData, categories, sources)\n",
    "    report_utils.plot_performance(perf_curve,\n",
    "                                  opt_res,\n",
    "                                  categories,\n",
    "                                  img='hicvg.primary',\n",
    "                                  sources={'whole genome': sources['whole genome']})\n",
    "\n",
    "    categories = ['hmer Indel 4', 'hmer Indel 5', 'hmer Indel 6', 'hmer Indel 7', 'hmer Indel 8', 'hmer Indel >8,<=10']\n",
    "    optTab2, opt_res, perf_curve = report_utils.get_performance(filtData, categories, sources)\n",
    "    report_utils.plot_performance(perf_curve,\n",
    "                                  opt_res,\n",
    "                                  categories,\n",
    "                                  img='hicvg.hmers',\n",
    "                                  sources={'whole genome': sources['whole genome']}\n",
    "                                  )\n",
    "\n",
    "    optTab = {}\n",
    "    for s in sources:\n",
    "        optTab[s] = pd.concat([optTab1[s], optTab2[s]])\n",
    "    df = pd.concat([optTab[s] for s in sources], axis=1, keys=[s for s in sources])\n",
    "    df[['whole genome']].to_hdf(h5outfile, key=\"good_cvg_data\")\n",
    "    # defTable=df.copy()\n",
    "    display(df[['whole genome']])\n",
    "else:\n",
    "    print(\"No coverage data available\")"
   ],
   "execution_count": null,
   "outputs": []
  },
  {
   "cell_type": "markdown",
   "metadata": {
    "pycharm": {
     "name": "#%% md\n"
    }
   },
   "source": [
    "### 4.1 Homozygous genotyping accuracy"
   ]
  },
  {
   "cell_type": "code",
   "metadata": {
    "pycharm": {
     "name": "#%%\n"
    }
   },
   "source": [
    "categories = ['SNP', 'Indel', 'non-hmer Indel', 'non-hmer Indel w/o LCR', 'hmer Indel <=4', 'hmer Indel >4,<=8']\n",
    "\n",
    "hmzData = {}\n",
    "for s in sources:\n",
    "    d = filtData[s]\n",
    "    hmzData[s] = d[(d['gt_ground_truth'] == (1, 1)) & (d['classify_gt'] != 'fn')]\n",
    "optTab, opt_res, perf_curve = report_utils.get_performance(hmzData, categories, sources)\n",
    "df = pd.concat([optTab[s] for s in sources], axis=1, keys=[s for s in sources])\n",
    "df[['whole genome']].to_hdf(h5outfile, key=\"good_cvg_data_homozygous\")\n",
    "display(df[['whole genome']])"
   ],
   "execution_count": null,
   "outputs": []
  },
  {
   "cell_type": "code",
   "execution_count": null,
   "metadata": {
    "pycharm": {
     "name": "#%%\n"
    }
   },
   "outputs": [],
   "source": [
    "# A block comparing model with and without ground truth . Only shown if h5_model_file is provided in the config file"
   ]
  },
  {
   "cell_type": "code",
   "execution_count": null,
   "metadata": {},
   "outputs": [],
   "source": [
    "if trained_w_gt is not None:\n",
    "    display(Markdown(\"\"\"\n",
    "##  5. Trained with and without Ground Truth\n",
    "<ul>\n",
    "<li><b>Trained wo gt - Trained without ground truth </b></li>\n",
    "Random forest model trained on chromosome 9 using known variants in dbSNP and on common fp variants\n",
    "<li><b>Trained with gt - Trained with ground truth</b></li>\n",
    "Simple threshold model trained on chromosome 9 using its own ground truth\n",
    "</ul>\n",
    "\"\"\"))\n",
    "    data['Trained with gt'] = data_loader.load_trained_without_gt_concordance_df(trained_w_gt)\n",
    "    sources = data_loader.sources\n",
    "    categories = ['SNP', 'Indel', 'non-hmer Indel', 'non-hmer Indel w/o LCR', 'hmer Indel <=4', 'hmer Indel >4,<=8']\n",
    "    optTab1, opt_res, perf_curve = report_utils.get_performance(data, categories, sources)\n",
    "    report_utils.plot_performance(perf_curve, opt_res, categories, img='all.primary',\n",
    "                                  sources={'Trained wo gt': sources['Trained wo gt'],\n",
    "                                           'Trained with gt': sources['Trained with gt']},\n",
    "                                  legend=True)\n",
    "\n",
    "    categories = ['hmer Indel 4', 'hmer Indel 5', 'hmer Indel 6', 'hmer Indel 7', 'hmer Indel 8', 'hmer Indel >8,<=10']\n",
    "    optTab2, opt_res, perf_curve = report_utils.get_performance(data, categories, sources)\n",
    "    report_utils.plot_performance(perf_curve, opt_res, categories, img='all.hmers',\n",
    "                                  sources={'Trained wo gt': sources['Trained wo gt'],\n",
    "                                           'Trained with gt': sources['Trained with gt']},\n",
    "                                  legend=True)\n",
    "\n",
    "    pd.options.display.float_format = '{:,.2%}'.format\n",
    "    sources = {'Trained wo gt': sources['Trained wo gt'], 'Trained with gt': sources['Trained with gt']}\n",
    "    optTab = {}\n",
    "    for s in ['Trained wo gt', 'Trained with gt']:\n",
    "        optTab[s] = pd.concat([optTab1[s], optTab2[s]])\n",
    "    df = pd.concat([optTab[s] for s in sources], axis=1, keys=[s for s in sources])\n",
    "    df.to_hdf(h5outfile, key=\"trained_w_wo_gt\")\n",
    "    display(df)"
   ]
  },
  {
   "cell_type": "code",
   "execution_count": null,
   "metadata": {},
   "outputs": [],
   "source": [
    "if trained_w_gt is not None:\n",
    "    display(Markdown(\"\"\"\n",
    "##  5. Trained with and without Ground Truth\n",
    "<ul>\n",
    "<li><b>Trained wo gt - Trained without ground truth </b></li>\n",
    "Random forest model trained on chromosome 9 using known variants in dbSNP and on common fp variants\n",
    "<li><b>Trained with gt - Trained with ground truth</b></li>\n",
    "Simple threshold model trained on chromosome 9 using its own ground truth\n",
    "</ul>\n",
    "\"\"\"))\n",
    "    data_loader.load_trained_without_gt_concordance_df(trained_w_gt)\n",
    "    categories = ['SNP', 'Indel', 'non-hmer Indel', 'non-hmer Indel w/o LCR', 'hmer Indel <=4', 'hmer Indel >4,<=8']\n",
    "    optTab1, opt_res, perf_curve = report_utils.get_performance(data, categories, sources)\n",
    "    report_utils.plot_performance(perf_curve, opt_res, categories, img='all.primary',\n",
    "                                  sources={'Trained wo gt': sources['Trained wo gt'],\n",
    "                                           'Trained with gt': sources['Trained with gt']},\n",
    "                                  legend=True)\n",
    "\n",
    "    categories = ['hmer Indel 4', 'hmer Indel 5', 'hmer Indel 6', 'hmer Indel 7', 'hmer Indel 8', 'hmer Indel >8,<=10']\n",
    "    optTab2, opt_res, perf_curve = report_utils.get_performance(data, categories, sources)\n",
    "    report_utils.plot_performance(perf_curve, opt_res, categories, img='all.hmers',\n",
    "                                  sources={'Trained wo gt': sources['Trained wo gt'],\n",
    "                                           'Trained with gt': sources['Trained with gt']},\n",
    "                                  legend=True)\n",
    "\n",
    "    pd.options.display.float_format = '{:,.2%}'.format\n",
    "    sources = {'Trained wo gt': sources['Trained wo gt'], 'Trained with gt': sources['Trained with gt']}\n",
    "    optTab = {}\n",
    "    for s in ['Trained wo gt', 'Trained with gt']:\n",
    "        optTab[s] = pd.concat([optTab1[s], optTab2[s]])\n",
    "    df = pd.concat([optTab[s] for s in sources], axis=1, keys=[s for s in sources])\n",
    "    df.to_hdf(h5outfile, key=\"trained_w_wo_gt\")\n",
    "    display(df)"
   ]
  },
  {
   "cell_type": "code",
   "execution_count": null,
   "metadata": {
    "pycharm": {
     "name": "#%%\n"
    }
   },
   "outputs": [],
   "source": [
    "if ('well_mapped_coverage' in data['whole genome'].columns) and (trained_w_gt is not None):\n",
    "    filtData = {}\n",
    "    d = data['Trained with gt']\n",
    "    filtData['Trained with gt'] = d[(d['well_mapped_coverage'] >= 20) &\n",
    "                                    (d['mappability.0'])]\n",
    "\n",
    "    categories = ['SNP', 'Indel', 'non-hmer Indel', 'non-hmer Indel w/o LCR', 'hmer Indel <=4', 'hmer Indel >4,<=8',\n",
    "                  'hmer Indel 4', 'hmer Indel 5', 'hmer Indel 6', 'hmer Indel 7', 'hmer Indel 8', 'hmer Indel >8,<=10']\n",
    "    optTab, opt_res, perf_curve = report_utils.get_performance(filtData, categories,\n",
    "                                                               {'Trained with gt': sources['Trained with gt']})\n",
    "\n",
    "    %matplotlib agg\n",
    "    d = optTab['Trained with gt'][['max recall', 'recall', 'precision']]\n",
    "    labels = ['SNP', 'Indel', 'nhmer', 'nhmer w/o LCR', 'hmer 2-4', 'hmer 5-8', 'hmer 4', 'hmer 5', 'hmer 6', 'hmer 7',\n",
    "              'hmer 8', 'hmer 9-10']\n",
    "    fig = plt.figure()\n",
    "    ax = d.plot()\n",
    "    plt.xticks(np.arange(len(d.index)), rotation=30, ha='right')\n",
    "    ax.set_xticklabels(labels)\n",
    "    plt.ylim([0.4, 1.05])\n",
    "    plt.grid()\n",
    "    plt.title('Cvg>20X, Trained variant calls')\n",
    "    plt.tight_layout()\n",
    "    nxp.save(fig, image_prefix + 'summary', 'png', outdir=image_dir)\n",
    "    plt.close(fig)"
   ]
  }
 ],
 "metadata": {
  "kernelspec": {
   "display_name": "genomics.py3",
   "language": "python",
   "name": "python3"
  },
  "language_info": {
   "codemirror_mode": {
    "name": "ipython",
    "version": 3
   },
   "file_extension": ".py",
   "mimetype": "text/x-python",
   "name": "python",
   "nbconvert_exporter": "python",
   "pygments_lexer": "ipython3",
   "version": "3.7.8"
  },
  "toc": {
   "base_numbering": 1,
   "nav_menu": {},
   "number_sections": true,
   "sideBar": true,
   "skip_h1_title": false,
   "title_cell": "Table of Contents",
   "title_sidebar": "Contents",
   "toc_cell": false,
   "toc_position": {},
   "toc_section_display": true,
   "toc_window_display": false
  },
  "vscode": {
   "interpreter": {
    "hash": "bc36206dbe58b785ad40f638920d85ef700f7c1350ad4e63cc5ca6f235c38c67"
   }
  }
 },
 "nbformat": 4,
 "nbformat_minor": 4
}<|MERGE_RESOLUTION|>--- conflicted
+++ resolved
@@ -58,22 +58,12 @@
    "source": [
     "parameters, param_names = parse_config('var_report.config')\n",
     "\n",
-<<<<<<< HEAD
     "# globals\n",
     "image_dir = 'plots'\n",
     "image_prefix = parameters['image_prefix']\n",
     "reference_version = parameters['reference_version']\n",
     "h5outfile = parameters['h5outfile']\n",
     "trained_w_gt = parameters['trained_w_gt']\n",
-=======
-    "prmNames=['run_id','pipeline_version', \n",
-    "          'h5_concordance_file','model_name_with_gt','model_name_without_gt',\n",
-    "          'model_pkl_with_gt','model_pkl_without_gt'\n",
-    "         ]\n",
-    "prm = {p: parser.get('VarReport', p) for p in prmNames}\n",
-    "reference_version = parser.get('VarReport', 'reference_version', fallback='hg38')\n",
-    "prm['reference_version'] = reference_version\n",
->>>>>>> 6b19b523
     "\n",
     "report_utils = ShortReportUtils(image_dir, image_prefix)\n"
    ]
@@ -392,10 +382,7 @@
    "cell_type": "code",
    "execution_count": null,
    "metadata": {
-<<<<<<< HEAD
-=======
     "collapsed": false,
->>>>>>> 6b19b523
     "pycharm": {
      "name": "#%%\n"
     }
