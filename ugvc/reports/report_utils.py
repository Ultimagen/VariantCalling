from __future__ import annotations

import math
import warnings
from configparser import ConfigParser
from enum import Enum

import matplotlib.pyplot as plt
import numpy as np
import pandas as pd
from IPython.display import Markdown, display
from matplotlib.ticker import FormatStrFormatter

<<<<<<< HEAD
=======
from ugvc.utils.metrics_utils import get_histogram_from_sorter
from ugbio_core.plotting_utils import set_pyplot_defaults
>>>>>>> 7513d728
from ugvc.utils.stats_utils import get_f1, get_precision, get_recall


def parse_config(config_file):
    parser = ConfigParser()
    parser.read(config_file)
    param_names = ["run_id", "pipeline_version", "h5_concordance_file"]
    parameters = {p: parser.get("VarReport", p) for p in param_names}
    parameters["verbosity"] = parser.get("VarReport", "verbosity", fallback="5")
    param_names.append("verbosity")

    # Optional parameters
    parameters["reference_version"] = parser.get("VarReport", "reference_version", fallback="hg38")
    parameters["truth_sample_name"] = parser.get("VarReport", "truth_sample_name", fallback="NA")
    parameters["h5outfile"] = parser.get("VarReport", "h5_output", fallback="var_report.h5")
    parameters["trained_w_gt"] = parser.get("VarReport", "h5_model_file", fallback=None)

    if parameters["truth_sample_name"]:
        param_names.append("truth_sample_name")

    for opt_param_name in (
        "model_name_with_gt",
        "model_name_without_gt",
        "model_pkl_with_gt",
        "model_pkl_without_gt",
        "model_name",
    ):
        opt_param = parser.get("VarReport", opt_param_name, fallback=None)
        if opt_param:
            parameters[opt_param_name] = opt_param
            param_names.append(opt_param_name)

    return parameters, param_names


class ErrorType(Enum):
    NOISE = 1
    NO_VARIANT = 2
    HOM_TO_HET = 3
    HET_TO_HOM = 4
    WRONG_ALLELE = 5
    NO_ERROR = 6


class ReportUtils:
    def __init__(self, verbosity, h5outfile: str, num_plots_in_row=6, min_value=0.2):
        self.verbosity = verbosity
        self.h5outfile = h5outfile
        self.min_value = min_value
        self.num_plots_in_row = num_plots_in_row
        self.score_name = "tree_score"

    def basic_analysis(self, data: pd.DataFrame, categories, out_key, out_key_sec=None):
        data_sec = None
        if out_key_sec is not None:
            sec_df = data.copy()
            if "blacklst" in sec_df.columns:
                is_sec = sec_df["blacklst"].apply(self.has_sec)
                sec_df.loc[is_sec, "filter"] = "SEC"
                sec_df.loc[is_sec & (sec_df["classify_gt"] == "tp"), "classify_gt"] = "fn"
                data_sec = sec_df[~(is_sec & (sec_df["classify_gt"] == "fp"))]

        opt_tab, opt_res, perf_curve, error_types_tab = self.get_performance(data, categories)

        if data_sec is not None:
            sec_opt_tab, sec_opt_res, _, sec_error_types_tab = self.get_performance(data_sec, categories)
            sec_opt_tab.to_hdf(self.h5outfile, key=out_key_sec)
            sec_error_types_tab.to_hdf(self.h5outfile, key=f"{out_key_sec}_error_types")

            sec_opt_tab = pd.concat([opt_tab, sec_opt_tab], keys=[out_key, "After filtering systematic errors"], axis=1)
            self.__display_tables(
                sec_opt_tab,
                error_types_tab,
                out_key,
                sec_error_types_tab,
            )
            if self.verbosity > 1:
                self.plot_performance(
                    perf_curve,
                    opt_res,
                    categories,
                    out_key,
                    opt_res_sec=sec_opt_res,
                )
        else:
            self.__display_tables(opt_tab, error_types_tab, out_key)
            if self.verbosity > 1:
                self.plot_performance(perf_curve, opt_res, categories, out_key)

        self.make_multi_index(opt_tab)
        opt_tab.to_hdf(self.h5outfile, key=out_key)
        error_types_tab.to_hdf(self.h5outfile, key=f"{out_key}_error_types")

    def homozygous_genotyping_analysis(self, d: pd.DataFrame, categories: list[str], out_key: str) -> None:
        hmz_data = d[(d["gt_ground_truth"] == (1, 1)) & (d["classify"] != "fn")]
        opt_tab, _, _, _ = self.get_performance(hmz_data, categories)
        display(opt_tab)
        self.make_multi_index(opt_tab)
        opt_tab.to_hdf(self.h5outfile, out_key)

    def base_stratification_analysis(self, d: pd.DataFrame, categories: list[str], bases: tuple) -> pd.DataFrame:
        base_data = d[
            (~d["indel"] & ((d["ref"] == bases[0]) | (d["ref"] == bases[1])))
            | ((d["hmer_length"] > 0) & ((d["hmer_indel_nuc"] == bases[0]) | (d["hmer_indel_nuc"] == bases[1])))
        ]

        opt_tab, opt_res, perf_curve, _ = self.get_performance(base_data, categories)
        opt_tab.rename(index={a: "{0} ({1}/{2})".format(a, bases[0], bases[1]) for a in opt_tab.index}, inplace=True)
        display(opt_tab)
        if self.verbosity > 1:
            self.plot_performance(perf_curve, opt_res, categories, str(bases))
        return opt_tab

    def plot_performance(
        self,
        perf_curve: dict,
        opt_res: dict,
        categories: list[str],
        name: str,
        opt_res_sec=None,
    ):
        m = self.num_plots_in_row
        for i in range(4, 10):
            drop_cat = f"hmer Indel {i}"
            if drop_cat in categories:
                categories.remove(drop_cat)
        n = math.ceil(len(categories) / m)
        num_empty_subplots = n * m - len(categories)

        fig_pr, ax_pr = plt.subplots(n, m, figsize=(3 * m, 3 * n + 0.5 * (n - 1)))
        fig_score, ax_score = plt.subplots(n, m, figsize=(3 * m, 3 * n + 0.5 * (n - 1)))

        opt_sec, ax_pr_row, ax_score_row = None, None, None
        for cat_index, cat in enumerate(categories):
            i = math.floor(cat_index / m)
            j = cat_index % m
            if len(ax_pr.shape) == 2:
                ax_pr_row = ax_pr[i]
                ax_score_row = ax_score[i]
            else:
                ax_pr_row = ax_pr
                ax_score_row = ax_score
            ax_pr_row[0].set_ylabel("Precision")

            perf = perf_curve[cat]

            opt = opt_res[cat]
            if opt_res_sec is not None:
                opt_sec = opt_res_sec[cat]
            if not perf.empty and not np.all(pd.isnull(perf.precision)) and not np.all(pd.isnull(perf.recall)):
                ax_pr_row[j].plot(perf.recall, perf.precision, "-", color="r")
                ax_pr_row[j].plot(opt.get("recall"), opt.get("precision"), "o", color="red")
                if opt_res_sec is not None:
                    ax_pr_row[j].plot(opt_sec.get("recall"), opt_sec.get("precision"), "o", color="black")
                ax_score_row[j].plot(perf[self.score_name], perf.precision, label="precision")
                ax_score_row[j].plot(perf[self.score_name], perf.recall, label="recall")
                ax_score_row[j].plot(perf[self.score_name], perf.f1, label="f1")

                title = cat
                ax_pr_row[j].set_title(title)
                ax_score_row[j].set_title(title)
                ax_pr_row[j].set_xlabel("Recall")
                ax_score_row[j].set_xlabel("score")
                ax_score_row[j].grid(True)
                ax_score_row[0].legend(loc="upper right")

                best_f1 = perf.f1.max()
                if not math.isnan(best_f1):
                    f1_range = self.__get_range_from_gap(best_f1)
                    ax_pr_row[j].set_xlim(f1_range)
                    ax_pr_row[j].set_ylim(f1_range)
                    max_score = max(perf[perf.f1 >= f1_range[0]][self.score_name].max(), 0.01)
                    ax_score_row[j].set_xlim([0, max_score])
                    ax_score_row[j].set_ylim(f1_range)
                ax_pr_row[j].grid(True)
        for i in range(num_empty_subplots):
            if ax_pr_row is not None:
                fig_pr.delaxes(ax_pr_row[m - i - 1])
                fig_score.delaxes(ax_score_row[m - i - 1])
        fig_pr.suptitle(f"Precision/Recall curve ({name})", fontsize=20)
        fig_score.suptitle(f"Score vs. accuracy ({name})", fontsize=20)
        fig_pr.tight_layout()
        fig_score.tight_layout()
        plt.show()

    @staticmethod
    def __get_range_from_gap(metric):
        gap = max(1 - metric, 0.01)
        min_ = max(metric - gap, 0)
        return min_, 1

    def get_performance(self, data: pd.DataFrame, categories: list[str]):
        perf_curve = {}
        opt_res = {}
        opt_tab = pd.DataFrame()
        error_types_table = pd.DataFrame()
        for cat in categories:
            d = self.__filter_by_category(data, cat)
            performance_dict, pr_curve = self.__calc_performance(d)
            perf_curve[cat] = pr_curve
            opt_res[cat] = performance_dict
            row = self.__get_general_performance_df(cat, performance_dict)
            opt_tab = pd.concat([opt_tab, row])
            if self.verbosity > 1:
                error_types_row = self.__get_error_types_row(cat, performance_dict)
                error_types_table = pd.concat([error_types_table, error_types_row])

        return opt_tab, opt_res, perf_curve, error_types_table

    @staticmethod
    def indel_analysis(
        data: pd.DataFrame,
        data_name: str,
        variable_names=("indel_length", "hmer_length", "max_vaf", "qual", "gq", "dp"),
        min_values=(1, 0, 0, 0, 0, 0),
        max_values=(15, 20, 1, 80, 80, 80),
        bin_widths=(1, 1, 0.05, 3, 3, 3),
        tick_widths=(2, 5, 0.1, 10, 10, 10),
    ):
        indels = data[data["indel"]].copy()
        if tick_widths is None:
            tick_widths = bin_widths
        hmer_indels_index = indels["hmer_length"] > 0
        hmer_indels = ("hmer_indels", indels[hmer_indels_index])
        non_hmer_indels = ("non_hmer_indels", indels[~hmer_indels_index])

        with warnings.catch_warnings():
            warnings.simplefilter("ignore", category=RuntimeWarning)
            for k, variable_name in enumerate(variable_names):
                min_value = min_values[k]
                max_value = max_values[k]
                if max_value > 1:
                    max_value += 1
                bin_width = bin_widths[k]
                tick_width = tick_widths[k]

                if variable_name not in data.columns:
                    continue
                display(Markdown(f"### {variable_name}"))
                for indel_type, indels in (hmer_indels, non_hmer_indels):
                    display(Markdown(f"#### {data_name} {indel_type} - {variable_name}"))
                    _, ax = plt.subplots(1, 5, figsize=(15, 3))
                    classes = ["fp", "tp", "fn"]
                    bins = np.arange(min_value, max_value, bin_width)
                    ins_hist = {}
                    del_hist = {}
                    for i in range(3):
                        class_ = classes[i]
                        ax[i].set_title(class_)
                        vals = indels[indels[class_] & (indels["indel_classify"] == "ins")][variable_name]
                        ins_hist[class_], _, _ = ax[i].hist(
                            vals[~vals.isna()],
                            bins=bins,
                            alpha=0.5,
                            label="ins",
                        )
                        vals = indels[indels[class_] & (indels["indel_classify"] == "del")][variable_name]
                        del_hist[class_], _, _ = ax[i].hist(
                            vals[~vals.isna()],
                            bins=bins,
                            alpha=0.5,
                            color="g",
                            label="del",
                        )
                        ax[i].set_xlabel(variable_name)
                        ax[i].set_xlim(min_value, max_value)
                        ax[i].legend()
                        ax[i].xaxis.set_ticks(np.arange(min_value, max_value, tick_width))
                        if bin_width < 1:
                            ax[i].xaxis.set_major_formatter(FormatStrFormatter("%.1f"))
                    np.seterr(invalid="ignore")
                    precision_ins = ins_hist["tp"] / (ins_hist["tp"] + ins_hist["fp"])
                    precision_del = del_hist["tp"] / (del_hist["tp"] + del_hist["fp"])
                    recall_ins = ins_hist["tp"] / (ins_hist["tp"] + ins_hist["fn"])
                    recall_del = del_hist["tp"] / (del_hist["tp"] + del_hist["fn"])
                    ReportUtils.__plot_accuracy_metric(
                        ax[3],
                        bins,
                        min_value,
                        max_value,
                        precision_del,
                        precision_ins,
                        tick_width,
                        variable_name,
                        "precision",
                    )
                    ReportUtils.__plot_accuracy_metric(
                        ax[4], bins, min_value, max_value, recall_del, recall_ins, tick_width, variable_name, "recall"
                    )
                    plt.show()

    @staticmethod
    def make_multi_index(df):
        """We make the data-frames multi-index before saving them to h5, for backwards compatability"""
        df.columns = pd.MultiIndex.from_tuples([("whole genome", x) for x in df.columns])

    @staticmethod
    def get_anchor(anchor_id: str) -> str:
        return f"<a class ='anchor' id='{anchor_id}'> </a>"

    @staticmethod
    def __plot_accuracy_metric(fig, bins, min_value, max_value, metric_del, metric_ins, tick_width, x_label, title):
        fig.set_title(title)
        fig.plot(bins[1:], metric_ins, ".--", label="ins")
        fig.plot(bins[1:], metric_del, "g.--", label="del")
        fig.set_xlabel(x_label)
        fig.set_xlim(min_value, max_value)
        fig.set_ylim(0, 1)
        fig.legend()
        fig.xaxis.set_ticks(np.arange(min_value, max_value, tick_width))

    def __display_tables(self, opt_tab, error_types_tab, name, sec_error_types_tab=None):
        anchor = self.get_anchor(f"gen_acc_{name}")
        display(Markdown(f"### General accuracy ({name}) {anchor}"))
        if self.verbosity > 1:
            display(
                Markdown(
                    r"* \# pos" + " - total variants in ground-truth\n"
                    r"* \# neg" + " - false-positive variants (before filtering)\n"
                    "* max_recall - fraction of true variants with correctly generated candidate"
                )
            )
        display(opt_tab)
        if self.verbosity > 1:
            anchor = self.get_anchor(f"err_types_{name}")
            display(Markdown(f"### Error types ({name}) {anchor}"))
            display(
                Markdown(
                    "* noise - called variants which have no matching true variant\n"
                    "* wrong_allele - called variants which have a true variant in "
                    "the same position with a non-matching allele\n"
                    "* hom->het - homozygous variants called as heterozygous\n"
                    "* het->hom - heterozygous variants called as homozygous\n"
                    "* miss - completely missed true variants\n"
                )
            )
            drop_list = [
                "hmer Indel 4",
                "hmer Indel 5",
                "hmer Indel 6",
                "hmer Indel 7",
                "hmer Indel 8",
                "non-hmer Indel w/o LCR",
            ]
            error_types_tab.drop(drop_list, errors="ignore", inplace=True)
            display(error_types_tab)
            if sec_error_types_tab is not None:
                display(Markdown("After systematic error correction:"))
                sec_error_types_tab.drop(drop_list, errors="ignore", inplace=True)
                display(sec_error_types_tab)
            error_types_tab.plot.bar(stacked=True, figsize=(8, 6))

    def __get_general_performance_df(self, cat, performance_dict):
        if self.verbosity > 1:
            return pd.DataFrame(
                {
                    "# pos": performance_dict["# pos"],
                    "# neg": performance_dict["initial_fp"],
                    "fn": performance_dict["initial_fn"],
                    "max recall": performance_dict["max_recall"],
                    "recall": performance_dict["recall"],
                    "precision": performance_dict["precision"],
                    "F1": performance_dict["f1"],
                },
                index=[cat],
            )
        return pd.DataFrame(
            {
                "true-vars": performance_dict["# pos"],
                "fn": performance_dict["initial_fn"],
                "fp": performance_dict["initial_fp"],
                "recall": performance_dict["recall"],
                "precision": performance_dict["precision"],
                "F1": performance_dict["f1"],
            },
            index=[cat],
        )

    @staticmethod
    def __get_error_types_row(cat, performance_dict):
        return pd.DataFrame(
            {
                "noise": performance_dict["noise"],
                "wrong_allele": performance_dict["wrong_allele"],
                "hom->het": performance_dict["hom->het"],
                "het->hom": performance_dict["het->hom"],
                "filter_true": performance_dict["filter_true"],
                "miss_candidate": performance_dict["miss_candidate"],
            },
            index=[cat],
        )

    @staticmethod
    def has_sec(x):
        res = False
        if x is not None and not pd.isna(x):
            if "SEC" in x:
                res = True
        return res

    def __calc_performance(self, data: pd.DataFrame) -> tuple[dict, pd.DataFrame]:
        score_name = self.score_name
        d = data.copy()
        d = d[
            [
                "call",
                "base",
                score_name,
                "filter",
                "alleles",
                "gt_ultima",
                "gt_ground_truth",
                "tp",
                "fp",
                "fn",
                "error_type",
            ]
        ]
        d.loc[d["call"].isna(), "call"] = "NA"
        d.loc[d["base"].isna(), "base"] = "NA"
        # Change tree_score such that PASS will get high score values. FNs will be the lowest
        score_pass = d.query(f'filter == "PASS" & {score_name} == {score_name}').head(20)[score_name].mean()
        score_not_pass = d.query(f'filter != "PASS" & {score_name} == {score_name}').head(20)[score_name].mean()
        dir_switch = 1 if score_pass > score_not_pass else -1
        score = d[score_name] * dir_switch
        score = score - score.min()

        # define variants which didn't have any candidate
        missing_candidates_index = (d["base"] == "FN") & (d["call"] == "NA")
        missing_candidates = missing_candidates_index.sum()
        # Give missing candidates score of -1 (order them at the top for pr_curve)
        d[score_name] = np.where(missing_candidates_index, -1, score)

        # Calculate the precision and recall post filtering
        filtered_tp = len(d[d["tp"] & (d["filter"] != "PASS")])
        filtered_fp = len(d[d["fp"] & (d["filter"] != "PASS")])
        initial_fp = d["fp"].sum()
        initial_tp = d["tp"].sum()
        initial_fn = d["fn"].sum()
        total_variants = initial_tp + initial_fn
        fp = initial_fp - filtered_fp
        fn = initial_fn + filtered_tp
        tp = initial_tp - filtered_tp
        error_type = d["error_type"]
        noise = ((error_type == ErrorType.NOISE) & (d["filter"] == "PASS")).sum()
        hom_to_het = ((error_type == ErrorType.HOM_TO_HET) & (d["filter"] == "PASS")).sum()
        het_to_hom = ((error_type == ErrorType.HET_TO_HOM) & (d["filter"] == "PASS")).sum()
        wrong_allele = ((error_type == ErrorType.WRONG_ALLELE) & (d["filter"] == "PASS")).sum()
        filtered_true = fn - missing_candidates - hom_to_het - het_to_hom - wrong_allele

        recall = get_recall(fn, tp, np.nan)
        max_recall = get_recall(missing_candidates, (tp + fn - missing_candidates), np.nan)
        precision = get_precision(fp, tp, np.nan)
        f1 = get_f1(recall, precision, np.nan)

        pr_curve = pd.DataFrame()
        result_dict = {
            "# pos": total_variants,
            "recall": recall,
            "precision": precision,
            "f1": f1,
            "max_recall": max_recall,
            "initial_tp": initial_tp,
            "initial_fp": initial_fp,
            "initial_fn": initial_fn,
            "tp": tp,
            "fp": fp,
            "fn": fn,
            "noise": noise,
            "wrong_allele": wrong_allele,
            "hom->het": hom_to_het,
            "het->hom": het_to_hom,
            "filter_true": filtered_true,
            "miss_candidate": missing_candidates,
        }
        if len(d) < 10:
            return result_dict, pr_curve

        # Sort by score to get precision/recall curve
        d = d.sort_values(by=[score_name])

        # Calculate precision and recall continuously
        # how many true variants are either initial FNs (missing/filtered) or below score threshold
        d["fn"] = initial_fn + np.cumsum(d["tp"])
        d["tp"] = initial_tp - np.cumsum(d["tp"])  # how many tps pass score threshold
        d["fp"] = initial_fp - np.cumsum(d["fp"])  # how many fps pass score threshold
        d["recall"] = d[["fn", "tp"]].apply(lambda t: get_recall(t[0], t[1], np.nan), axis=1)
        d["precision"] = d[["fp", "tp"]].apply(lambda t: get_precision(t[0], t[1], np.nan), axis=1)
        d["f1"] = d[["precision", "recall"]].apply(lambda t: get_f1(t[0], t[1], np.nan), axis=1)
        pr_curve = d[[score_name, "recall", "precision", "f1"]]
        return result_dict, pr_curve

    @staticmethod
    def __filter_by_category(data, cat) -> pd.DataFrame:
        result = None
        if cat == "SNP":
            result = data[~data["indel"]]
        elif cat == "Indel":
            result = data[data["indel"]]
        elif cat == "non-hmer Indel":
            result = data[(data["indel"]) & (data["hmer_length"] == 0) & (data["indel_length"] > 0)]
        elif cat == "non-hmer Indel w/o LCR":
            result = data[(data["indel"]) & (data["hmer_length"] == 0) & (data["indel_length"] > 0) & (~data["LCR"])]
        elif cat == "hmer Indel <=4":
            result = data[(data["indel"]) & (data["hmer_length"] > 0) & (data["hmer_length"] <= 4)]
        elif cat == "hmer Indel >4,<=8":
            result = data[(data["indel"]) & (data["hmer_length"] > 4) & (data["hmer_length"] <= 8)]
        elif cat == "hmer Indel >8,<=10":
            result = data[(data["indel"]) & (data["hmer_length"] > 8) & (data["hmer_length"] <= 10)]
        elif cat == "hmer Indel >10,<=12":
            result = data[(data["indel"]) & (data["hmer_length"] > 10) & (data["hmer_length"] <= 12)]
        elif cat == "hmer Indel >12,<=14":
            result = data[(data["indel"]) & (data["hmer_length"] > 12) & (data["hmer_length"] <= 14)]
        elif cat == "hmer Indel >15,<=19":
            result = data[(data["indel"]) & (data["hmer_length"] > 14) & (data["hmer_length"] <= 19)]
        elif cat == "hmer Indel >=20":
            result = data[(data["indel"]) & (data["hmer_length"] >= 20)]
        for i in range(1, 10):
            if cat == "hmer Indel {0:d}".format(i):
                result = data[(data["indel"]) & (data["hmer_length"] == i)]
                return result
        if result is None:
            raise RuntimeError(f"No such category: {cat}")
        return result<|MERGE_RESOLUTION|>--- conflicted
+++ resolved
@@ -10,12 +10,8 @@
 import pandas as pd
 from IPython.display import Markdown, display
 from matplotlib.ticker import FormatStrFormatter
-
-<<<<<<< HEAD
-=======
-from ugvc.utils.metrics_utils import get_histogram_from_sorter
-from ugbio_core.plotting_utils import set_pyplot_defaults
->>>>>>> 7513d728
+from scipy.interpolate import interp1d
+
 from ugvc.utils.stats_utils import get_f1, get_precision, get_recall
 
 
