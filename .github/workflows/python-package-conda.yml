name: Python Package using Conda

on: [ push ]

jobs:
  build-linux:
    runs-on: ubuntu-latest
    strategy:
      max-parallel: 5
    steps:
      - uses: actions/checkout@v4
        with:
          lfs: true
          submodules: true
          token: ${{ secrets.GH_PERSONAL_ACCESS_TOKEN }}
      - uses: conda-incubator/setup-miniconda@v3
        with:
            conda-remove-defaults: "true"
            auto-activate-base: true
            activate-environment: ""
      - name: Setup file system
        run: |
          sudo mkdir -p /data && \
          sudo chmod 777 /data
      - name: Setup environment variables
        run: |
          export PAPYRUS_ACCESS_STRING=mongodb+srv://inigo-montoya:1aBc5678910@testcluster.jm2x3.mongodb.net/test
      - name: Install dependencies
        run: |
          pip install flake8
          conda env create --file setup/other_envs/ucsc.yml --name ucsc
          conda env create -f setup/other_envs/cutadaptenv.yml --name cutadaptenv
          conda env create --file setup/environment.yml --name genomics.py3
      - name: Install as a package
        shell: bash -l {0}
        run: |
          conda activate genomics.py3
          pip install .
      - name: Lint with flake8
        shell: bash -l {0}
        run: |
         # stop the build if there are Python syntax errors or undefined names
         flake8 . --count --select=E9,F63,F7,F82 --show-source --statistics
         # exit-zero treats all errors as warnings. The GitHub editor is 127 chars wide
         flake8 . --count --exit-zero --max-complexity=10 --max-line-length=127 --statistics
      - name: Import integrity tests
        shell: bash -l {0}
        run: |
          conda activate genomics.py3
          python ugvc
          run_comparison_pipeline.py -h
          filter_variants_pipeline.py -h
          evaluate_concordance.py -h
          train_models_pipeline.py -h
          coverage_analysis.py -h
          correct_systematic_errors.py -h
          sec_training.py -h
          collect_existing_metrics.py -h
          convert_h5_to_json.py -h
          correct_genotypes_by_imputation.py -h
          denovo_recalibrated_qualities.py -h
      - name: Test with pytest
        shell: bash -l {0}
        run: |
          conda activate genomics.py3
<<<<<<< HEAD
          python -m pytest test
=======
          python -m pytest --ignore test/unit/utils/test_db_access.py test/unit
          python -m pytest --durations=0 test/system
>>>>>>> c6a2ea54
      - name: Test ugbio_utils with pytest
        shell: bash -l {0}
        run: |
          conda activate genomics.py3
          python -m pytest --ignore-glob='ugbio_utils/src/single_cell/*' --ignore-glob='ugbio_utils/src/omics/*' --ignore-glob='ugbio_utils/src/featuremap/tests/system/test_featuremap_xgb_training.py' --ignore-glob='ugbio_utils/src/filtering/*' ugbio_utils/src/*/tests<|MERGE_RESOLUTION|>--- conflicted
+++ resolved
@@ -63,12 +63,7 @@
         shell: bash -l {0}
         run: |
           conda activate genomics.py3
-<<<<<<< HEAD
-          python -m pytest test
-=======
-          python -m pytest --ignore test/unit/utils/test_db_access.py test/unit
-          python -m pytest --durations=0 test/system
->>>>>>> c6a2ea54
+          python -m pytest --durations=0 test
       - name: Test ugbio_utils with pytest
         shell: bash -l {0}
         run: |
